<<<<<<< HEAD
## 2.1.1+4

* CondensedHtmlRenderer won't put linebreak between `li` and any other tags.

## 2.1.1+3

* Dropping support for Dart 2.0.0 through 2.1.0.
* Document.emptyListDisabled supported.
=======
## 2.1.2

* Drop support for Dart 2.0.0 through 2.1.0.
* Recognize Unicode ellipsis (…) and other Unicode punctuation as punctuation
  when parsing potential emphasis.
* Reduce time to parse a large HTML-block-free Markdown document (such as that
  in #271) by more than half.
* Add a new optional parameter for InlineSyntax(), `startCharacter`, where a
  subclass can specify a single character to try to match, before matching with
  more expensive regular expressions.
>>>>>>> 5814f26b

## 2.1.1

* Fix for encoding HTML for text string that contains `<pre>`
  ([#263](https://github.com/dart-lang/markdown/issues/263)).

## 2.1.0

* Improve strict spec compliance of `>` handling by always encoding as `&gt;`
  – unless preceded by `/`.
* Improve strict spec compliance for `blockquote` by always putting the closing
  tag on a new line.
* Improve strict spec compliance for `code` elements defined with "\`".
* Properly encode `<`, `>`, and `"` as their respective HTML entities when
  interpreted as text.
* Improve inline code parsing when using multiple backticks.
* Do not encode HTML in indented code blocks when `encodeHtml` is false (e.g.
  when used in Flutter).

## 2.0.3

* Render element attributes in the order they were defined.
  Aligns more closely with the strict spec definition.
* Correctly render `&` within inline image titles.
* Add 68 new GitHub emojis.
* Escape HTML attribute for fenced code blocks, in the info string.

## 2.0.2

* Set max SDK version to `<3.0.0`, and adjust other dependencies.

## 2.0.1

* Require Dart 2.0.0-dev.

## 2.0.0

* **Breaking change:** The `Link` class has been renamed `LinkReference`, and
  the `Document` field, `refLinks`, has been renamed `linkReferences`.
* **Breaking change:** Remove the deprecated `ExtensionSet.gitHub` field.
  Use `ExtensionSet.gitHubFlavored` instead.
* **Breaking change:** Make all of the fields on `Document` read-only.
* Overhaul support for emphasis (`*foo*` and `_foo_`) and strong emphasis
  (`**foo**` and `__foo__`), dramatically improving CommonMark compliance.
* Overhaul support for links and images, again dramatically improving CommonMark
  compliance.
* Improve support for tab characters, and horizontal rules.
* Add support for GitHub Flavored Markdown's Strikethrough extension. See the
  [GFM spec][strikethrough].
* The above fixes raise compliance with the CommonMark specs to 93%, and
  compliance with the GFM specs to 92%.
* Add an `encodeHtml` parameter to `Document`, which defaults to true. When
  false, HTML entities (such as `&copy;` and the `<` character) will not be
  escaped, useful when rendering Markdown in some output format other than HTML.
* Allow the binary script to take a `--extension-set` option.

  A reminder: You can [run `bin/markdown.dart` from anywhere][pub-global] via:

  ```shell
  $ pub global activate markdown
  $ markdown
  ```

[strikethrough]: https://github.github.com/gfm/#strikethrough-extension-
[pub-global]: https://www.dartlang.org/tools/pub/cmd/pub-global#running-a-script-from-your-path

## 1.1.1

* Add support for GitHub's colon-based Emoji syntax. :tada:! This is available
  in the `gitHubWeb` extension set.

## 1.1.0

* Make the constructor for ExtensionSet public, for tools like dartdoc.
* Split the `gitHub` ExtensionSet into two sets: `gitHubFlavored`, which
  represents the GitHub Flavored Markdown spec, and `gitHubWeb`, which
  represents what GitHub actually renders Markdown.

## 1.0.0

* Fix issue where `accept` could cause an exception.
* Remove deprecated `escapeHtml` function.
* Fix compliance with auto-links, including support for email addresses.
* Updated `ExtensionSet.gitHub` to more closely align with GitHub markdown.

## 0.11.4

* Fix bug with lazy blockquote continuations (#162)
* Fix bug with list item continuations (#156)

## 0.11.3

* Deprecate `escapeHtml`. This code exists in `dart:convert`.

## 0.11.2

* Fix reference code links inside blockquotes.
* Add src/util.dart to exports.

## 0.11.1

* Add version information:
  * `dart bin/markdown.dart --version` now shows the package version number.
  * The playground app now shows the version number.
* Improve autolink parsing.
* Add new table syntax: `TableSyntax`.
* Add new ExtensionSet that includes the table syntax: `ExtensionSet.gitHub`.
* For development: added `tool/travis.sh`.
* Support multiline Setext headers.
* Handle loose-vs-strict list items better.
* Support ordered lists that start with a number other than 1.

## 0.11.0+1

* Add playground app at https://dart-lang.github.io/markdown.

## 0.11.0

* Parse HTML blocks more accurately, according to
  [CommonMark](http://spec.commonmark.org/0.24/#html-blocks).
* Support [shortcut reference
  links](http://spec.commonmark.org/0.24/#reference-link).
* Don't allow an indented code block to interrupt a paragraph.
* Change definition of "loose" and "strict" lists (items wrapped in
  paragraph tags vs not) to CommonMark's. The primary difference is that any
  single list item can trigger the entire list to be marked as "loose", rather
  than defining "looseness" on each specific item.
* Fix paragraph continuations in blockquotes and list items.
* Fix silly typing bug with `tool/common_mark_stats.dart`, which resulted in
  a dramatic overestimate of our CommonMark compliance.
* There are now 427/613 (69%) passing CommonMark v0.25 specs.

## 0.10.1

* Parse [hard line breaks](http://spec.commonmark.org/0.24/#hard-line-breaks)
  properly (#86). Thanks @mehaase!
* Fix processing of `[ ... ]` syntax when no resolver is specified (#92).
* There are now 401/613 (65%) passing CommonMark v0.24 specs.
  (_Actually: after 0f64c8f the actual number of passing tests was 352/613
  (57%)._)

## 0.10.0

* BREAKING: Now following the CommonMark spec for fenced code blocks.
  If a language (info string) is provided, it is added as a class to the `code`
  element with a `language-` prefix.
* BREAKING: Now following the CommonMark spec for images. Previously,
  `![text](img.png)` would compile too
  `<a href="img.prg"><img src="img.prg" alt="text"></img></a>`. That same code
  will now compile to `<img src="img.png" alt="text" />`.
* Fix all [strong mode][] errors.

[strong mode]: https://github.com/dart-lang/dev_compiler/blob/master/STRONG_MODE.md

## 0.9.0

* BREAKING: The text `[foo] (bar)` no longer renders as an inline link (#53).
* BREAKING: Change list parsing to allow lists to begin immediately after a
  preceding block element, without a blank line in between.
* Formalize an API for Markdown extensions (#43).
* Introduce ExtensionSets. FencedCodeBlock is considered an extension, but
  existing usage of `markdownToHtml()` and `new Document()` will use the
  default extension set, which is `ExtensionSet.commonMark`, which includes
  FencedCodeBlock.
* Inline HTML syntax support; This is also considered an extension (#18).
* The text `[foo]()` now renders as an inline link.
* Whitespace now allowed between a link's destination and title (#65).
* Header identifier support in the HeaderWithIdSyntax and
  SetextHeaderWithIdSyntax extensions.
* Implement backslash-escaping so that Markdown syntax can be escaped, such as
  `[foo]\(bar) ==> <p>[foo](bar)</p>`.
* Support for hard line breaks with either `\\\n` or <code>  \n</code> (#30,
  #60).
* New public method for BlockParser: `peek(int linesAhead)`, meant for use in
  subclasses.
* New public members for ListSyntax: `blocksInList` and `determineBlockItems()`,
  meant for use in subclasses.
* Improve public docs (better, and more of them).

## 0.8.0

* **Breaking:** Remove (probably unused) fields: `LinkSyntax.resolved`,
  `InlineParser.currentSource`.
* Switch tests to use [test][] instead of [unittest][].
* Fix a few bugs in inline code syntax.
* Ignore underscores inside words (#41).

[test]: https://pub.dev/packages/test
[unittest]: https://pub.dev/packages/unittest

## 0.7.2

* Allow resolving links that contain inline syntax (#42).

## 0.7.1+3

* Updated homepage.

## 0.7.1+2

* Formatted code.

* Updated readme.<|MERGE_RESOLUTION|>--- conflicted
+++ resolved
@@ -1,13 +1,3 @@
-<<<<<<< HEAD
-## 2.1.1+4
-
-* CondensedHtmlRenderer won't put linebreak between `li` and any other tags.
-
-## 2.1.1+3
-
-* Dropping support for Dart 2.0.0 through 2.1.0.
-* Document.emptyListDisabled supported.
-=======
 ## 2.1.2
 
 * Drop support for Dart 2.0.0 through 2.1.0.
@@ -18,7 +8,12 @@
 * Add a new optional parameter for InlineSyntax(), `startCharacter`, where a
   subclass can specify a single character to try to match, before matching with
   more expensive regular expressions.
->>>>>>> 5814f26b
+* CondensedHtmlRenderer won't put linebreak between `li` and any other tags.
+
+## 2.1.1+3
+
+* Dropping support for Dart 2.0.0 through 2.1.0.
+* Document.emptyListDisabled supported.
 
 ## 2.1.1
 
