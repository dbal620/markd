--- conflicted
+++ resolved
@@ -12,22 +12,6 @@
 import 'inline_parser.dart';
 
 /// Converts the given string of Markdown to HTML.
-<<<<<<< HEAD
-String markdownToHtml(String markdown,
-    {Iterable<BlockSyntax> blockSyntaxes,
-    Iterable<InlineSyntax> inlineSyntaxes,
-    ExtensionSet extensionSet,
-    Resolver linkResolver,
-    Resolver imageLinkResolver,
-    bool inlineOnly = false, bool checkable = false}) {
-  var document = Document(
-      blockSyntaxes: blockSyntaxes,
-      inlineSyntaxes: inlineSyntaxes,
-      extensionSet: extensionSet,
-      linkResolver: linkResolver,
-      imageLinkResolver: imageLinkResolver,
-      checkable: checkable);
-=======
 String markdownToHtml(
   String markdown, {
   Iterable<BlockSyntax> blockSyntaxes,
@@ -36,6 +20,7 @@
   Resolver linkResolver,
   Resolver imageLinkResolver,
   bool inlineOnly = false,
+  bool checkable = false
 }) {
   var document = Document(
     blockSyntaxes: blockSyntaxes,
@@ -43,8 +28,8 @@
     extensionSet: extensionSet,
     linkResolver: linkResolver,
     imageLinkResolver: imageLinkResolver,
+    checkable: checkable
   );
->>>>>>> 73f9db9f
 
   if (inlineOnly) return renderToHtml(document.parseInline(markdown));
 
