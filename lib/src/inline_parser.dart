// Copyright (c) 2012, the Dart project authors.  Please see the AUTHORS file
// for details. All rights reserved. Use of this source code is governed by a
// BSD-style license that can be found in the LICENSE file.

import 'package:charcode/charcode.dart';

import 'ast.dart';
import 'document.dart';
import 'emojis.dart';
import 'util.dart';

///Maps an URL (specified in a reference).
///If nothing to change, just return [url].
///It can return null (if not a link), a [String] or a [Link].
typedef String LinkMapper(InlineParser parser, String url);

///The regular expression pattern for HTML entities.
const String htmlEntityPattern = r'&([a-zA-Z0-9]+|#[0-9]+|#[xX][a-fA-F0-9]+);';

/// Parses a link starting at [start] and end at [end] (excludive)
///
/// * [start] - the position of the starting `(`
InlineLink parseInlineLink(String source, int start) { //tomyeh
  final parser = _SimpleParser(source)..pos = start,
        link = LinkSyntax._parseInlineLink(parser);
  if (link != null) link.end = parser.pos + 1;
  return link;
}

/// A simple parser
class _SimpleParser { //tomyeh
  /// The string of Markdown being parsed.
  final String source;

  /// The current read position.
  int pos = 0;

  _SimpleParser(this.source);

  bool get isDone => pos == source.length;

  void advanceBy(int length) {
    pos += length;
  }

  int charAt(int index) => source.codeUnitAt(index);
}

const _whitespaces = <int> {$space, $lf, $cr, $ff};

/// Maintains the internal state needed to parse inline span elements in
/// Markdown.
class InlineParser extends _SimpleParser {
  static final List<InlineSyntax> _defaultSyntaxes =
      List<InlineSyntax>.unmodifiable(<InlineSyntax>[
    EmailAutolinkSyntax(),
    AutolinkSyntax(),
    LineBreakSyntax(),
    LinkSyntax(),
    ImageSyntax(),
    // Allow any punctuation to be escaped.
    EscapeSyntax(),
    // "*" surrounded by spaces is left alone.
    TextSyntax(r' \* ', startCharacter: $space),
    // "_" surrounded by spaces is left alone.
    TextSyntax(r' _ ', startCharacter: $space),
    // Parse "**strong**" and "*emphasis*" tags.
    TagSyntax(r'\*+', requiresDelimiterRun: true),
    // Parse "__strong__" and "_emphasis_" tags.
    TagSyntax(r'_+', requiresDelimiterRun: true),
    CodeSyntax(),
    // We will add the LinkSyntax once we know about the specific link resolver.
  ]);

  static final List<InlineSyntax> _htmlSyntaxes =
      List<InlineSyntax>.unmodifiable(<InlineSyntax>[
    // Leave already-encoded HTML entities alone. Ensures we don't turn
    // "&amp;" into "&amp;amp;"
    TextSyntax(r'&[#a-zA-Z0-9]*;', startCharacter: $ampersand),
    // Encode "&".
    TextSyntax(r'&', sub: '&amp;', startCharacter: $ampersand),
    // Encode "<".
    TextSyntax(r'<', sub: '&lt;', startCharacter: $lt),
    // Encode ">".
    TextSyntax(r'>', sub: '&gt;', startCharacter: $gt),
    // We will add the LinkSyntax once we know about the specific link resolver.
  ]);

  /// Similar to [_defaultSyntaxes], but it excludes `_` and hard-line-break,
  /// while including `~~`
  static final simpleSyntaxes = <InlineSyntax>[
    AutolinkSyntax(),
    LinkSyntax(),
    ImageSyntax(),
    // Allow any punctuation to be escaped.
    EscapeSyntax(),
    // "*" surrounded by spaces is left alone.
    TextSyntax(r' \* ', startCharacter: $space),
    // "~" surrounded by spaces is left alone.
    TextSyntax(r' ~ ', startCharacter: $space),
    // Leave already-encoded HTML entities alone. Ensures we don't turn
    // "&amp;" into "&amp;amp;"
    TextSyntax(htmlEntityPattern),
    // Encode "&".
    TextSyntax(r'&', sub: '&amp;'),
    // Encode "<".
    TextSyntax(r'<', sub: '&lt;'),
    // Encode ">". (Google calendar expects it)
    TextSyntax(r'>', sub: '&gt;'),
    // Parse "**strong**" tags.
    // Parse "**strong**" and "*emphasis*" tags.
    TagSyntax(r'\*+', requiresDelimiterRun: true),
    StrikethroughSyntax(),
    CodeSyntax(),
    // We will add the LinkSyntax once we know about the specific link resolver.
  ];

  /// The Markdown document this parser is parsing.
  final Document document;

  final List<InlineSyntax> syntaxes;

  /// Starting position of the last unconsumed text.
  int start = 0;

  final List<TagState> _stack;

  InlineParser(String source, this.document) : _stack = <TagState>[], syntaxes = <InlineSyntax>[],
  super(source) {
    // User specified syntaxes are the first syntaxes to be evaluated.
    syntaxes.addAll(document.inlineSyntaxes);

    var hasCustomInlineSyntaxes = document.inlineSyntaxes
        .any((s) => !document.extensionSet.inlineSyntaxes.contains(s));

    // This first RegExp matches plain text to accelerate parsing. It's written
    // so that it does not match any prefix of any following syntaxes. Most
    // Markdown is plain text, so it's faster to match one RegExp per 'word'
    // rather than fail to match all the following RegExps at each non-syntax
    // character position.
    if (hasCustomInlineSyntaxes) {
      // We should be less aggressive in blowing past "words".
      syntaxes.add(TextSyntax(r'[A-Za-z0-9]+(?=\s)'));
    } else {
      syntaxes.add(TextSyntax(r'[ \tA-Za-z0-9]*[A-Za-z0-9](?=\s)'));
    }

    syntaxes.addAll(_defaultSyntaxes);

    if (document.encodeHtml) {
      syntaxes.addAll(_htmlSyntaxes);
    }

    // Custom link resolvers go after the generic text syntax.
    syntaxes.insertAll(1, [
      LinkSyntax(linkResolver: document.linkResolver),
      ImageSyntax(linkResolver: document.imageLinkResolver)
    ]);
  }

  /// Instantiates with all syntaxes specified in [syntaxes].
  /// It doesn't add any flavor or default syntaxes into it.
  InlineParser.be(String source, this.document, this.syntaxes): _stack = <TagState>[],
  super(source);

  ///The options passed to [document].
  dynamic get options => document.options;

  List<Node> parse() {
    // Make a fake top tag to hold the results.
    _stack.add(TagState(0, 0, null, null));

    while (!isDone) {
      // See if any of the current tags on the stack match.  This takes
      // priority over other possible matches.
      if (_stack.reversed
          .any((state) => state.syntax != null && state.tryMatch(this))) {
        continue;
      }

      // See if the current text matches any defined markdown syntax.
      if (syntaxes.any((syntax) => syntax.tryMatch(this))) continue;

      // If we got here, it's just text.
      advanceBy(1);
    }

    // Unwind any unmatched tags and get the results.
    return _stack[0].close(this, null);
  }

  void writeText() {
    writeTextRange(start, pos);
    start = pos;
  }

  void writeTextRange(int start, int end) {
    if (end <= start) return;

    var text = source.substring(start, end);
    var nodes = _stack.last.children;

    // If the previous node is text too, just append.
    if (nodes.isNotEmpty && nodes.last is Text) {
      var textNode = nodes.last as Text;
      nodes[nodes.length - 1] = Text('${textNode.text}$text');
    } else {
      nodes.add(Text(text));
    }
  }

  /// Add [node] to the last [TagState] on the stack.
  void addNode(Node node) {
    _stack.last.children.add(node);
  }

  /// Push [state] onto the stack of [TagState]s.
  void openTag(TagState state) => _stack.add(state);

  void consume(int length) {
    pos += length;
    start = pos;
  }
}

/// Represents one kind of Markdown tag that can be parsed.
abstract class InlineSyntax {
  final RegExp pattern;

  /// The first character of [pattern], to be used as an efficient first check
  /// that this syntax matches the current parser position.
  final int _startCharacter;

  /// Create a new [InlineSyntax] which matches text on [pattern].
  ///
  /// If [startCharacter] is passed, it is used as a pre-matching check which
  /// is faster than matching against [pattern].
  InlineSyntax(String pattern, {int startCharacter, bool caseSensitive = true})
      : pattern = RegExp(pattern, multiLine: true, caseSensitive: caseSensitive),
        _startCharacter = startCharacter;

  /// Tries to match at the parser's current position.
  ///
  /// The parser's position can be overriden with [startMatchPos].
  /// Returns whether or not the pattern successfully matched.
  bool tryMatch(InlineParser parser, [int startMatchPos]) {
    startMatchPos ??= parser.pos;

    // Before matching with the regular expression [pattern], which can be
    // expensive on some platforms, check if even the first character matches
    // this syntax.
    if (_startCharacter != null &&
        parser.source.codeUnitAt(startMatchPos) != _startCharacter) {
      return false;
    }

    final startMatch = matches(parser, startMatchPos);
    if (startMatch == null) return false;

    // Write any existing plain text up to this point.
    parser.writeText();

    if (onMatch(parser, startMatch)) parser.consume(startMatch[0].length);
    return true;
  }

  ///Test if this syntax matches the current source.
  Match matches(InlineParser parser, int startMatchPos)
  => pattern.matchAsPrefix(parser.source, startMatchPos);

  /// Processes [match], adding nodes to [parser] and possibly advancing
  /// [parser].
  ///
  /// Returns whether the caller should advance [parser] by `match[0].length`.
  bool onMatch(InlineParser parser, Match match);
}

/// Represents a hard line break.
class LineBreakSyntax extends InlineSyntax {
  LineBreakSyntax() : super(r'(?:\\|  +)\n');

  /// Create a void <br> element.
  @override
  bool onMatch(InlineParser parser, Match match) {
    parser.addNode(Element.empty('br'));
    return true;
  }
}

/// Matches stuff that should just be passed through as straight text.
class TextSyntax extends InlineSyntax {
  final String substitute;

  /// Create a new [TextSyntax] which matches text on [pattern].
  ///
  /// If [sub] is passed, it is used as a simple replacement for [pattern]. If
  /// [startCharacter] is passed, it is used as a pre-matching check which is
  /// faster than matching against [pattern].
  TextSyntax(String pattern, {String sub, int startCharacter})
      : substitute = sub,
        super(pattern, startCharacter: startCharacter);

  /// Adds a [Text] node to [parser] and returns `true` if there is a
  /// [substitute], as long as the preceding character (if any) is not a `/`.
  ///
  /// Otherwise, the parser is advanced by the length of [match] and `false` is
  /// returned.
  @override
  bool onMatch(InlineParser parser, Match match) {
    if (substitute == null ||
        (match.start > 0 &&
            match.input.substring(match.start - 1, match.start) == '/')) {
      // Just use the original matched text.
      parser.advanceBy(match[0].length);
      return false;
    }

    // Insert the substitution.
    parser.addNode(Text(substitute));
    return true;
  }
}

/// Escape punctuation preceded by a backslash.
class EscapeSyntax extends InlineSyntax {
  EscapeSyntax() : super(r'''\\[!"#$%&'()*+,\-./:;<=>?@\[\\\]^_`{|}~]''');

  @override
  bool onMatch(InlineParser parser, Match match) {
    final char = match[0].codeUnitAt(1);
    // Insert the substitution. Why these three charactes are replaced with
    // their equivalent HTML entity referenced appears to be missing from the
    // CommonMark spec, but is very present in all of the examples.
    // https://talk.commonmark.org/t/entity-ification-of-quotes-and-brackets-missing-from-spec/3207
    if (char == $double_quote) {
      parser.addNode(Text('&quot;'));
    } else if (char == $lt) {
      parser.addNode(Text('&lt;'));
    } else if (char == $gt) {
      parser.addNode(Text('&gt;'));
    } else {
      parser.addNode(Text(match[0][1]));
    }
    return true;
  }
}

/// Leave inline HTML tags alone, from
/// [CommonMark 0.28](http://spec.commonmark.org/0.28/#raw-html).
///
/// This is not actually a good definition (nor CommonMark's) of an HTML tag,
/// but it is fast. It will leave text like `<a href='hi">` alone, which is
/// incorrect.
///
/// TODO(srawlins): improve accuracy while ensuring performance, once
/// Markdown benchmarking is more mature.
class InlineHtmlSyntax extends TextSyntax {
  InlineHtmlSyntax()
      : super(r'<[/!?]?[A-Za-z][A-Za-z0-9-]*(?:\s[^>]*)?>',
            startCharacter: $lt);
}

/// Matches autolinks like `<foo@bar.example.com>`.
///
/// See <http://spec.commonmark.org/0.28/#email-address>.
class EmailAutolinkSyntax extends InlineSyntax {
  static final _email =
      r'''[a-zA-Z0-9.!#$%&'*+/=?^_`{|}~-]+@[a-zA-Z0-9](?:[a-zA-Z0-9-]{0,61}'''
      r'''[a-zA-Z0-9])?(?:\.[a-zA-Z0-9](?:[a-zA-Z0-9-]{0,61}[a-zA-Z0-9])?)*''';

  EmailAutolinkSyntax() : super('<($_email)>', startCharacter: $lt);

  @override
  bool onMatch(InlineParser parser, Match match) {
    var url = match[1];
    var text = parser.document.encodeHtml ? escapeHtml(url) : url;
    var anchor = Element.text('a', text);
    anchor.attributes['href'] = Uri.encodeFull('mailto:$url');
    parser.addNode(anchor);

    return true;
  }
}

/// Matches autolinks like `<http://foo.com>`.
class AutolinkSyntax extends InlineSyntax {
  AutolinkSyntax() : super(r'<(([a-zA-Z][a-zA-Z\-\+\.]+):(?://)?[^\s>]*)>');

  @override
  bool onMatch(InlineParser parser, Match match) {
    var url = match[1];
    var text = parser.document.encodeHtml ? escapeHtml(url) : url;
    var anchor = Element.text('a', text);
    anchor.attributes['href'] = Uri.encodeFull(url);
    parser.addNode(anchor);

    return true;
  }
}

/// Matches autolinks like `http://foo.com`.
class AutolinkExtensionSyntax extends InlineSyntax {
  /// Broken up parts of the autolink regex for reusability and readability

  // Autolinks can only come at the beginning of a line, after whitespace, or
  // any of the delimiting characters *, _, ~, and (.
  static const start = r'(?:^|[\s*_~(>])';

  // An extended url autolink will be recognized when one of the schemes
  // http://, https://, or ftp://, followed by a valid domain
  static const scheme = r'(?:(?:https?|ftp):\/\/|www\.)';

  // A valid domain consists of alphanumeric characters, underscores (_),
  // hyphens (-) and periods (.). There must be at least one period, and no
  // underscores may be present in the last two segments of the domain.
  static const domainPart = r'\w\-';
  static const domain = '[$domainPart][$domainPart.]+';

  // A valid domain consists of alphanumeric characters, underscores (_),
  // hyphens (-) and periods (.).
  static const path = r'[^\s<]*';

  // Trailing punctuation (specifically, ?, !, ., ,, :, *, _, and ~) will not
  // be considered part of the autolink
  static const truncatingPunctuationPositive = r'[?!.,:*_~]';

  static final regExpTrailingPunc = RegExp('$truncatingPunctuationPositive*\$');
  static final regExpEndsWithColon = RegExp(r'\&[a-zA-Z0-9]+;$');
  static final regExpWhiteSpace = RegExp(r'\s');

  AutolinkExtensionSyntax() : super('$start(($scheme)($domain)($path))');

  @override
  bool tryMatch(InlineParser parser, [int startMatchPos]) {
    return super.tryMatch(parser, parser.pos > 0 ? parser.pos - 1 : 0);
  }

  @override
  bool onMatch(InlineParser parser, Match match) {
    var url = match[1];
    var href = url;
    var matchLength = url.length;

    if (url[0] == '>' || url.startsWith(regExpWhiteSpace)) {
      url = url.substring(1, url.length - 1);
      href = href.substring(1, href.length - 1);
      parser.pos++;
      matchLength--;
    }

    // Prevent accidental standard autolink matches
    if (url.endsWith('>') && parser.source[parser.pos - 1] == '<') {
      return false;
    }

    // When an autolink ends in ), we scan the entire autolink for the total
    // number of parentheses. If there is a greater number of closing
    // parentheses than opening ones, we don’t consider the last character
    // part of the autolink, in order to facilitate including an autolink
    // inside a parenthesis:
    // https://github.github.com/gfm/#example-600
    if (url.endsWith(')')) {
      final opening = _countChars(url, '(');
      final closing = _countChars(url, ')');

      if (closing > opening) {
        url = url.substring(0, url.length - 1);
        href = href.substring(0, href.length - 1);
        matchLength--;
      }
    }

    // Trailing punctuation (specifically, ?, !, ., ,, :, *, _, and ~) will
    // not be considered part of the autolink, though they may be included
    // in the interior of the link:
    // https://github.github.com/gfm/#example-599
    final trailingPunc = regExpTrailingPunc.firstMatch(url);
    if (trailingPunc != null) {
      url = url.substring(0, url.length - trailingPunc[0].length);
      href = href.substring(0, href.length - trailingPunc[0].length);
      matchLength -= trailingPunc[0].length;
    }

    // If an autolink ends in a semicolon (;), we check to see if it appears
    // to resemble an
    // [entity reference](https://github.github.com/gfm/#entity-references);
    // if the preceding text is & followed by one or more alphanumeric
    // characters. If so, it is excluded from the autolink:
    // https://github.github.com/gfm/#example-602
    if (url.endsWith(';')) {
      final entityRef = regExpEndsWithColon.firstMatch(url);
      if (entityRef != null) {
        // Strip out HTML entity reference
        url = url.substring(0, url.length - entityRef[0].length);
        href = href.substring(0, href.length - entityRef[0].length);
        matchLength -= entityRef[0].length;
      }
    }

    // The scheme http will be inserted automatically
    if (!href.startsWith('http://') &&
        !href.startsWith('https://') &&
        !href.startsWith('ftp://')) {
      href = 'http://$href';
    }

    final text = parser.document.encodeHtml ? escapeHtml(url) : url;
    final anchor = Element.text('a', text);
    anchor.attributes['href'] = Uri.encodeFull(href);
    parser.addNode(anchor);

    parser.consume(matchLength);
    return false;
  }

  int _countChars(String input, String char) {
    var count = 0;

    for (var i = 0; i < input.length; i++) {
      if (input[i] == char) count++;
    }

    return count;
  }
}

class _DelimiterRun {
  /// According to
  /// [CommonMark](https://spec.commonmark.org/0.29/#punctuation-character):
  ///
  /// > A punctuation character is an ASCII punctuation character or anything in
  /// > the general Unicode categories `Pc`, `Pd`, `Pe`, `Pf`, `Pi`, `Po`, or
  /// > `Ps`.
  // This RegExp is inspired by
  // https://github.com/commonmark/commonmark.js/blob/1f7d09099c20d7861a674674a5a88733f55ff729/lib/inlines.js#L39.
  // I don't know if there is any way to simplify it or maintain it.
  static final RegExp punctuation = RegExp(r'['
      r'''!"#$%&'()*+,\-./:;<=>?@\[\]\\^_`{|}~'''
      r'\xA1\xA7\xAB\xB6\xB7\xBB\xBF\u037E\u0387\u055A-\u055F\u0589\u058A\u05BE'
      r'\u05C0\u05C3\u05C6\u05F3\u05F4\u0609\u060A\u060C\u060D\u061B\u061E'
      r'\u061F\u066A-\u066D\u06D4\u0700-\u070D\u07F7-\u07F9\u0830-\u083E\u085E'
      r'\u0964\u0965\u0970\u0AF0\u0DF4\u0E4F\u0E5A\u0E5B\u0F04-\u0F12\u0F14'
      r'\u0F3A-\u0F3D\u0F85\u0FD0-\u0FD4\u0FD9\u0FDA\u104A-\u104F\u10FB'
      r'\u1360-\u1368\u1400\u166D\u166E\u169B\u169C\u16EB-\u16ED\u1735\u1736'
      r'\u17D4-\u17D6\u17D8-\u17DA\u1800-\u180A\u1944\u1945\u1A1E\u1A1F'
      r'\u1AA0-\u1AA6\u1AA8-\u1AAD\u1B5A-\u1B60\u1BFC-\u1BFF\u1C3B-\u1C3F\u1C7E'
      r'\u1C7F\u1CC0-\u1CC7\u1CD3\u2010-\u2027\u2030-\u2043\u2045-\u2051'
      r'\u2053-\u205E\u207D\u207E\u208D\u208E\u2308-\u230B\u2329\u232A'
      r'\u2768-\u2775\u27C5\u27C6\u27E6-\u27EF\u2983-\u2998\u29D8-\u29DB\u29FC'
      r'\u29FD\u2CF9-\u2CFC\u2CFE\u2CFF\u2D70\u2E00-\u2E2E\u2E30-\u2E42'
      r'\u3001-\u3003\u3008-\u3011\u3014-\u301F\u3030\u303D\u30A0\u30FB\uA4FE'
      r'\uA4FF\uA60D-\uA60F\uA673\uA67E\uA6F2-\uA6F7\uA874-\uA877\uA8CE\uA8CF'
      r'\uA8F8-\uA8FA\uA8FC\uA92E\uA92F\uA95F\uA9C1-\uA9CD\uA9DE\uA9DF'
      r'\uAA5C-\uAA5F\uAADE\uAADF\uAAF0\uAAF1\uABEB\uFD3E\uFD3F\uFE10-\uFE19'
      r'\uFE30-\uFE52\uFE54-\uFE61\uFE63\uFE68\uFE6A\uFE6B\uFF01-\uFF03'
      r'\uFF05-\uFF0A\uFF0C-\uFF0F\uFF1A\uFF1B\uFF1F\uFF20\uFF3B-\uFF3D\uFF3F'
      r'\uFF5B\uFF5D\uFF5F-\uFF65'
      ']');

  // TODO(srawlins): Unicode whitespace
  static final String whitespace = ' \t\r\n';

  final int char;
  final int length;
  final bool isLeftFlanking;
  final bool isRightFlanking;
  final bool isPrecededByPunctuation;
  final bool isFollowedByPunctuation;

  _DelimiterRun._({
    this.char,
    this.length,
    this.isLeftFlanking,
    this.isRightFlanking,
    this.isPrecededByPunctuation,
    this.isFollowedByPunctuation,
  });

  static _DelimiterRun tryParse(InlineParser parser, int runStart, int runEnd) {
    bool leftFlanking,
        rightFlanking,
        precededByPunctuation,
        followedByPunctuation;
    String preceding, following;
    if (runStart == 0) {
      rightFlanking = false;
      preceding = '\n';
    } else {
      preceding = parser.source.substring(runStart - 1, runStart);
    }
    precededByPunctuation = punctuation.hasMatch(preceding);

    if (runEnd == parser.source.length - 1) {
      leftFlanking = false;
      following = '\n';
    } else {
      following = parser.source.substring(runEnd + 1, runEnd + 2);
    }
    followedByPunctuation = punctuation.hasMatch(following);

    // http://spec.commonmark.org/0.28/#left-flanking-delimiter-run
    if (whitespace.contains(following)) {
      leftFlanking = false;
    } else {
      leftFlanking = !followedByPunctuation ||
          whitespace.contains(preceding) ||
          precededByPunctuation;
    }

    // http://spec.commonmark.org/0.28/#right-flanking-delimiter-run
    if (whitespace.contains(preceding)) {
      rightFlanking = false;
    } else {
      rightFlanking = !precededByPunctuation ||
          whitespace.contains(following) ||
          followedByPunctuation;
    }

    if (!leftFlanking && !rightFlanking) {
      // Could not parse a delimiter run.
      return null;
    }

    return _DelimiterRun._(
      char: parser.charAt(runStart),
      length: runEnd - runStart + 1,
      isLeftFlanking: leftFlanking,
      isRightFlanking: rightFlanking,
      isPrecededByPunctuation: precededByPunctuation,
      isFollowedByPunctuation: followedByPunctuation,
    );
  }

  @override
  String toString() =>
      '<char: $char, length: $length, isLeftFlanking: $isLeftFlanking, '
      'isRightFlanking: $isRightFlanking>';

  // Whether a delimiter in this run can open emphasis or strong emphasis.
  bool get canOpen =>
      isLeftFlanking &&
      (char == $asterisk || !isRightFlanking || isPrecededByPunctuation);

  // Whether a delimiter in this run can close emphasis or strong emphasis.
  bool get canClose =>
      isRightFlanking &&
      (char == $asterisk || !isLeftFlanking || isFollowedByPunctuation);
}

/// Matches syntax that has a pair of tags and becomes an element, like `*` for
/// `<em>`. Allows nested tags.
class TagSyntax extends InlineSyntax {
  final RegExp endPattern;

  /// Whether this is parsed according to the same nesting rules as [emphasis
  /// delimiters][].
  ///
  /// [emphasis delimiters]: http://spec.commonmark.org/0.28/#can-open-emphasis
  final bool requiresDelimiterRun;

  /// Create a new [TagSyntax] which matches text on [pattern].
  ///
  /// If [end] is passed, it is used as the pattern which denotes the end of
  /// matching text. Otherwise, [pattern] is used. If [requiresDelimiterRun] is
  /// passed, this syntax parses according to the same nesting rules as
  /// emphasis delimiters.  If [startCharacter] is passed, it is used as a
  /// pre-matching check which is faster than matching against [pattern].
  TagSyntax(String pattern,
      {String end, this.requiresDelimiterRun = false, int startCharacter})
      : endPattern = RegExp((end != null) ? end : pattern, multiLine: true),
        super(pattern, startCharacter: startCharacter);

  @override
  bool onMatch(InlineParser parser, Match match) {
    var runLength = match.group(0).length;
    var matchStart = parser.pos;
    var matchEnd = parser.pos + runLength - 1;
    if (!requiresDelimiterRun) {
      parser.openTag(TagState(parser.pos, matchEnd + 1, this, null));
      return true;
    }

    var delimiterRun = _DelimiterRun.tryParse(parser, matchStart, matchEnd);
    if (delimiterRun != null && delimiterRun.canOpen) {
      parser.openTag(TagState(parser.pos, matchEnd + 1, this, delimiterRun));
      return true;
    } else {
      parser.advanceBy(runLength);
      return false;
    }
  }

  bool onMatchEnd(InlineParser parser, Match match, TagState state) {
    var runLength = match.group(0).length;
    var matchStart = parser.pos;
    var matchEnd = parser.pos + runLength - 1;
    var openingRunLength = state.endPos - state.startPos;
    var delimiterRun = _DelimiterRun.tryParse(parser, matchStart, matchEnd);

    if (openingRunLength == 1 && runLength == 1) {
      parser.addNode(Element('em', state.children));
    } else if (openingRunLength == 1 && runLength > 1) {
      parser.addNode(Element('em', state.children));
      parser.pos = parser.pos - (runLength - 1);
      parser.start = parser.pos;
    } else if (openingRunLength > 1 && runLength == 1) {
      parser.openTag(
          TagState(state.startPos, state.endPos - 1, this, delimiterRun));
      parser.addNode(Element('em', state.children));
    } else if (openingRunLength == 2 && runLength == 2) {
      parser.addNode(Element('strong', state.children));
    } else if (openingRunLength == 2 && runLength > 2) {
      parser.addNode(Element('strong', state.children));
      parser.pos = parser.pos - (runLength - 2);
      parser.start = parser.pos;
    } else if (openingRunLength > 2 && runLength == 2) {
      parser.openTag(
          TagState(state.startPos, state.endPos - 2, this, delimiterRun));
      parser.addNode(Element('strong', state.children));
    } else if (openingRunLength > 2 && runLength > 2) {
      parser.openTag(
          TagState(state.startPos, state.endPos - 2, this, delimiterRun));
      parser.addNode(Element('strong', state.children));
      parser.pos = parser.pos - (runLength - 2);
      parser.start = parser.pos;
    }

    return true;
  }
}

/// Matches strikethrough syntax according to the GFM spec.
class StrikethroughSyntax extends TagSyntax {
  StrikethroughSyntax([String pattern='~+']) : super(pattern, requiresDelimiterRun: true);

  @override
  bool onMatchEnd(InlineParser parser, Match match, TagState state) {
    var runLength = match.group(0).length;
    var matchStart = parser.pos;
    var matchEnd = parser.pos + runLength - 1;
    var delimiterRun = _DelimiterRun.tryParse(parser, matchStart, matchEnd);
    if (!delimiterRun.isRightFlanking) {
      return false;
    }

    parser.addNode(Element(tag, state.children));
    return true;
  }

  ///The generated tag
  String get tag => 'del';
}

/// Matches links like `[blah][label]` and `[blah](url)`.
class LinkSyntax extends TagSyntax {
  static final _entirelyWhitespacePattern = RegExp(r'^\s*$');

  final Resolver linkResolver;
  final LinkMapper linkMapper;

  LinkSyntax(
      {Resolver linkResolver,
      this.linkMapper,
      String pattern = r'\[',
      int startCharacter = $lbracket})
      : linkResolver = (linkResolver ?? (String _, [String __]) => null),
        super(pattern, end: r'\]', startCharacter: startCharacter);

  String _map(InlineParser parser, String url)
  => linkMapper == null ? url: linkMapper(parser, url);

  // The pending [TagState]s, all together, are "active" or "inactive" based on
  // whether a link element has just been parsed.
  //
  // Links cannot be nested, so we must "deactivate" any pending ones. For
  // example, take the following text:
  //
  //     Text [link and [more](links)](links).
  //
  // Once we have parsed `Text [`, there is one (pending) link in the state
  // stack.  It is, by default, active. Once we parse the next possible link,
  // `[more](links)`, as a real link, we must deactive the pending links (just
  // the one, in this case).
  var _pendingStatesAreActive = true;

  @override
  bool onMatch(InlineParser parser, Match match) {
    var matched = super.onMatch(parser, match);
    if (!matched) return false;

    _pendingStatesAreActive = true;

    return true;
  }

  @override
  bool onMatchEnd(InlineParser parser, Match match, TagState state) {
    if (!_pendingStatesAreActive) return false;

    var text = parser.source.substring(state.endPos, parser.pos);
    // The current character is the `]` that closed the link text. Examine the
    // next character, to determine what type of link we might have (a '('
    // means a possible inline link; otherwise a possible reference link).
    if (parser.pos + 1 >= parser.source.length) {
      // In this case, the Markdown document may have ended with a shortcut
      // reference link.

      return _tryAddReferenceLink(parser, state, text);
    }
    // Peek at the next character; don't advance, so as to avoid later stepping
    // backward.
    var char = parser.charAt(parser.pos + 1);

    if (char == $lparen) {
      // Maybe an inline link, like `[text](destination)`.
      parser.advanceBy(1);
      var leftParenIndex = parser.pos;
      var inlineLink = _parseInlineLink(parser);
      if (inlineLink != null) {
        return _tryAddInlineLink(parser, state, inlineLink);
      }
      // Reset the parser position.
      parser.pos = leftParenIndex;

      // At this point, we've matched `[...](`, but that `(` did not pan out to
      // be an inline link. We must now check if `[...]` is simply a shortcut
      // reference link.
      parser.advanceBy(-1);
      return _tryAddReferenceLink(parser, state, text);
    }

    if (char == $lbracket) {
      parser.advanceBy(1);
      // At this point, we've matched `[...][`. Maybe a *full* reference link,
      // like `[foo][bar]` or a *collapsed* reference link, like `[foo][]`.
      if (parser.pos + 1 < parser.source.length &&
          parser.charAt(parser.pos + 1) == $rbracket) {
        // That opening `[` is not actually part of the link. Maybe a
        // *shortcut* reference link (followed by a `[`).
        parser.advanceBy(1);
        return _tryAddReferenceLink(parser, state, text);
      }
      var label = _parseReferenceLinkLabel(parser);
      if (label != null) return _tryAddReferenceLink(parser, state, label);
      return false;
    }

    // The link text (inside `[...]`) was not followed with a opening `(` nor
    // an opening `[`. Perhaps just a simple shortcut reference link (`[...]`).

    return _tryAddReferenceLink(parser, state, text);
  }

  /// Resolve a possible reference link.
  ///
  /// Uses [linkReferences], [linkResolver], and [createNode] to try to
  /// resolve [label] and [state] into a [Node]. If [label] is defined in
  /// [linkReferences] or can be resolved by [linkResolver], returns a [Node]
  /// that links to the resolved URL.
  ///
  /// Otherwise, returns `null`.
  ///
  /// [label] does not need to be normalized.
  Node _resolveReferenceLink(
    InlineParser parser,
    String label,
    TagState state,
    Map<String, LinkReference> linkReferences,
  ) {
    var normalizedLabel = label.toLowerCase();
    var linkReference = linkReferences[normalizedLabel];
    if (linkReference != null) {
      return createNode(parser, state, _map(parser, linkReference.destination), linkReference.title);
    } else {
      // This link has no reference definition. But we allow users of the
      // library to specify a custom resolver function ([linkResolver]) that
      // may choose to handle this. Otherwise, it's just treated as plain
      // text.

      // Normally, label text does not get parsed as inline Markdown. However,
      // for the benefit of the link resolver, we need to at least escape
      // brackets, so that, e.g. a link resolver can receive `[\[\]]` as `[]`.
      return linkResolver(label
          .replaceAll(r'\\', r'\')
          .replaceAll(r'\[', '[')
          .replaceAll(r'\]', ']'));
    }
  }

  /// Create the node represented by a Markdown link.
  Node createNode(InlineParser parser, TagState state, String destination, String title) {
    var element = Element('a', state.children);
    element.attributes['href'] = escapeAttribute(destination);
    if (title != null && title.isNotEmpty) {
      element.attributes['title'] = escapeAttribute(title);
    }
    return element;
  }

  // Add a reference link node to [parser]'s AST.
  //
  // Returns whether the link was added successfully.
  bool _tryAddReferenceLink(InlineParser parser, TagState state, String label) {
    var element =
        _resolveReferenceLink(parser, label, state, parser.document.linkReferences);
    if (element == null) {
      return false;
    }
    parser.addNode(element);
    parser.start = parser.pos;
    _pendingStatesAreActive = false;
    return true;
  }

  // Add an inline link node to [parser]'s AST.
  //
  // Returns whether the link was added successfully.
  bool _tryAddInlineLink(InlineParser parser, TagState state, InlineLink link) {
    var element = createNode(parser, state, _map(parser, link.destination), link.title);
    if (element == null) return false;
    parser.addNode(element);
    parser.start = parser.pos;
    _pendingStatesAreActive = false;
    return true;
  }

  /// Parse a reference link label at the current position.
  ///
  /// Specifically, [parser.pos] is expected to be pointing at the `[` which
  /// opens the link label.
  ///
  /// Returns the label if it could be parsed, or `null` if not.
  String _parseReferenceLinkLabel(InlineParser parser) {
    // Walk past the opening `[`.
    parser.advanceBy(1);
    if (parser.isDone) return null;

    var buffer = StringBuffer();
    while (true) {
      var char = parser.charAt(parser.pos);
      if (char == $backslash) {
        parser.advanceBy(1);
        var next = parser.charAt(parser.pos);
        if (next != $backslash && next != $rbracket) {
          buffer.writeCharCode(char);
        }
        buffer.writeCharCode(next);
      } else if (char == $rbracket) {
        break;
      } else {
        buffer.writeCharCode(char);
      }
      parser.advanceBy(1);
      if (parser.isDone) return null;
      // TODO(srawlins): only check 999 characters, for performance reasons?
    }

    var label = buffer.toString();

    // A link label must contain at least one non-whitespace character.
    if (_entirelyWhitespacePattern.hasMatch(label)) return null;

    return label;
  }

  /// Parse an inline [InlineLink] at the current position.
  ///
  /// At this point, we have parsed a link's (or image's) opening `[`, and then
  /// a matching closing `]`, and [parser.pos] is pointing at an opening `(`.
  /// This method will then attempt to parse a link destination wrapped in `<>`,
  /// such as `(<http://url>)`, or a bare link destination, such as
  /// `(http://url)`, or a link destination with a title, such as
  /// `(http://url "title")`.
  ///
  /// Returns the [InlineLink] if one was parsed, or `null` if not.
  static InlineLink _parseInlineLink(_SimpleParser parser) {
    // Start walking to the character just after the opening `(`.
    parser.advanceBy(1);

    _moveThroughWhitespace(parser);
    if (parser.isDone) return null; // EOF. Not a link.

    if (parser.charAt(parser.pos) == $lt) {
      // Maybe a `<...>`-enclosed link destination.
      return _parseInlineBracketedLink(parser);
    } else {
      return _parseInlineBareDestinationLink(parser);
    }
  }

  /// Parse an inline link with a bracketed destination (a destination wrapped
  /// in `<...>`). The current position of the parser must be the first
  /// character of the destination.
  static InlineLink _parseInlineBracketedLink(_SimpleParser parser) {
    parser.advanceBy(1);

    var buffer = StringBuffer();
    while (true) {
      var char = parser.charAt(parser.pos);
      if (char == $backslash) {
        parser.advanceBy(1);
        var next = parser.charAt(parser.pos);
        if (_whitespaces.contains(char)) {
          // Not a link (no whitespace allowed within `<...>`).
          return null;
        }
        // TODO: Follow the backslash spec better here.
        // http://spec.commonmark.org/0.28/#backslash-escapes
        if (next != $backslash && next != $gt) {
          buffer.writeCharCode(char);
        }
        buffer.writeCharCode(next);
      } else if (_whitespaces.contains(char)) {
        // Not a link (no whitespace allowed within `<...>`).
        return null;
      } else if (char == $gt) {
        break;
      } else {
        buffer.writeCharCode(char);
      }
      parser.advanceBy(1);
      if (parser.isDone) return null;
    }
    var destination = buffer.toString();

    parser.advanceBy(1);
    var char = parser.charAt(parser.pos);
    if (_whitespaces.contains(char)) {
      var title = _parseTitle(parser);
      if (title == null && (parser.isDone || parser.charAt(parser.pos) != $rparen)) {
        // This looked like an inline link, until we found this $space
        // followed by mystery characters; no longer a link.
        return null;
      }
      return InlineLink(destination, title: title);
    } else if (char == $rparen) {
      return InlineLink(destination);
    } else {
      // We parsed something like `[foo](<url>X`. Not a link.
      return null;
    }
  }

  /// Parse an inline link with a "bare" destination (a destination _not_
  /// wrapped in `<...>`). The current position of the parser must be the first
  /// character of the destination.
  static InlineLink _parseInlineBareDestinationLink(_SimpleParser parser) {
    // According to
    // [CommonMark](http://spec.commonmark.org/0.28/#link-destination):
    //
    // > A link destination consists of [...] a nonempty sequence of
    // > characters [...], and includes parentheses only if (a) they are
    // > backslash-escaped or (b) they are part of a balanced pair of
    // > unescaped parentheses.
    //
    // We need to count the open parens. We start with 1 for the paren that
    // opened the destination.
    var parenCount = 1;
    var buffer = StringBuffer();

    while (true) {
      var char = parser.charAt(parser.pos);
      switch (char) {
        case $backslash:
          parser.advanceBy(1);
          if (parser.isDone) return null; // EOF. Not a link.
          var next = parser.charAt(parser.pos);
          // Parentheses may be escaped.
          //
          // http://spec.commonmark.org/0.28/#example-467
          if (next != $backslash && next != $lparen && next != $rparen) {
            buffer.writeCharCode(char);
          }
          buffer.writeCharCode(next);
          break;

        case $space:
        case $lf:
        case $cr:
        case $ff:
          var destination = buffer.toString();
          var title = _parseTitle(parser);
          if (title == null &&
              (parser.isDone || parser.charAt(parser.pos) != $rparen)) {
            // This looked like an inline link, until we found this $space
            // followed by mystery characters; no longer a link.
            return null;
          }
          // [_parseTitle] made sure the title was follwed by a closing `)`
          // (but it's up to the code here to examine the balance of
          // parentheses).
          parenCount--;
          if (parenCount == 0) {
            return InlineLink(destination, title: title);
          }
          break;

        case $lparen:
          parenCount++;
          buffer.writeCharCode(char);
          break;

        case $rparen:
          parenCount--;
          if (parenCount == 0) {
            var destination = buffer.toString();
            return InlineLink(destination);
          }
          buffer.writeCharCode(char);
          break;

        default:
          buffer.writeCharCode(char);
      }
      parser.advanceBy(1);
      if (parser.isDone) return null; // EOF. Not a link.
    }
  }

  // Walk the parser forward through any whitespace.
  static void _moveThroughWhitespace(_SimpleParser parser) {
    while (!parser.isDone) {
      var char = parser.charAt(parser.pos);
      if (!_whitespaces.contains(char) &&
          char != $tab &&
          char != $vt) {
        return;
      }
      parser.advanceBy(1);
    }
  }

  // Parse a link title in [parser] at it's current position. The parser's
  // current position should be a whitespace character that followed a link
  // destination.
  static String _parseTitle(_SimpleParser parser) {
    _moveThroughWhitespace(parser);
    if (parser.isDone) return null;

    // The whitespace should be followed by a title delimiter.
    var delimiter = parser.charAt(parser.pos);
    if (delimiter != $apostrophe &&
        delimiter != $quote &&
        delimiter != $lparen) {
      return null;
    }

    var closeDelimiter = delimiter == $lparen ? $rparen : delimiter;
    parser.advanceBy(1);

    // Now we look for an un-escaped closing delimiter.
    var buffer = StringBuffer();
    while (true) {
      var char = parser.charAt(parser.pos);
      if (char == $backslash) {
        parser.advanceBy(1);
        var next = parser.charAt(parser.pos);
        if (next != $backslash && next != closeDelimiter) {
          buffer.writeCharCode(char);
        }
        buffer.writeCharCode(next);
      } else if (char == closeDelimiter) {
        break;
      } else {
        buffer.writeCharCode(char);
      }
      parser.advanceBy(1);
      if (parser.isDone) return null;
    }
    var title = buffer.toString();

    // Advance past the closing delimiter.
    parser.advanceBy(1);
    if (parser.isDone) return null;
    _moveThroughWhitespace(parser);
    if (parser.isDone) return null;
    if (parser.charAt(parser.pos) != $rparen) return null;
    return title;
  }
}

/// Matches images like `![alternate text](url "optional title")` and
/// `![alternate text][label]`.
class ImageSyntax extends LinkSyntax {
  ImageSyntax({Resolver linkResolver, LinkMapper linkMapper})
      : super(
            linkResolver: linkResolver,
            linkMapper: linkMapper,
            pattern: r'!\[',
            startCharacter: $exclamation);

<<<<<<< HEAD
  Node createNode(InlineParser parser, TagState state, String destination, String title) {
=======
  @override
  Node _createNode(TagState state, String destination, String title) {
>>>>>>> 2b80eabf
    var element = Element.empty('img');
    element.attributes['src'] = destination;
    element.attributes['alt'] = state?.textContent ?? '';
    if (title != null && title.isNotEmpty) {
      element.attributes['title'] =
          escapeAttribute(title.replaceAll('&', '&amp;'));
    }
    return element;
  }

  // Add an image node to [parser]'s AST.
  //
  // If [label] is present, the potential image is treated as a reference image.
  // Otherwise, it is treated as an inline image.
  //
  // Returns whether the image was added successfully.
  @override
  bool _tryAddReferenceLink(InlineParser parser, TagState state, String label) {
    var element =
        _resolveReferenceLink(parser, label, state, parser.document.linkReferences);
    if (element == null) {
      return false;
    }
    parser.addNode(element);
    parser.start = parser.pos;
    return true;
  }
}

/// Matches backtick-enclosed inline code blocks.
class CodeSyntax extends InlineSyntax {
  // This pattern matches:
  //
  // * a string of backticks (not followed by any more), followed by
  // * a non-greedy string of anything, including newlines, ending with anything
  //   except a backtick, followed by
  // * a string of backticks the same length as the first, not followed by any
  //   more.
  //
  // This conforms to the delimiters of inline code, both in Markdown.pl, and
  // CommonMark.
  static final String _pattern = r'(`+(?!`))((?:.|\n)*?[^`])\1(?!`)';

  CodeSyntax() : super(_pattern);

  @override
  bool tryMatch(InlineParser parser, [int startMatchPos]) {
    if (parser.pos > 0 && parser.charAt(parser.pos - 1) == $backquote) {
      // Not really a match! We can't just sneak past one backtick to try the
      // next character. An example of this situation would be:
      //
      //     before ``` and `` after.
      //             ^--parser.pos
      return false;
    }

    var match = pattern.matchAsPrefix(parser.source, parser.pos);
    if (match == null) {
      return false;
    }
    parser.writeText();
    if (onMatch(parser, match)) parser.consume(match[0].length);
    return true;
  }

  @override
  bool onMatch(InlineParser parser, Match match) {
    var code = match[2].trim().replaceAll('\n', ' ');
    if (parser.document.encodeHtml) code = escapeHtml(code);
    parser.addNode(Element.text('code', code));

    return true;
  }
}

/// Matches GitHub Markdown emoji syntax like `:smile:`.
///
/// There is no formal specification of GitHub's support for this colon-based
/// emoji support, so this syntax is based on the results of Markdown-enabled
/// text fields at github.com.
class EmojiSyntax extends InlineSyntax {
  // Emoji "aliases" are mostly limited to lower-case letters, numbers, and
  // underscores, but GitHub also supports `:+1:` and `:-1:`.
  EmojiSyntax() : super(':([a-z0-9_+-]+):');

  @override
  bool onMatch(InlineParser parser, Match match) {
    var alias = match[1];
    var emoji = emojis[alias];
    if (emoji == null) {
      parser.advanceBy(1);
      return false;
    }
    parser.addNode(Text(emoji));

    return true;
  }
}

/// Keeps track of a currently open tag while it is being parsed.
///
/// The parser maintains a stack of these so it can handle nested tags.
class TagState {
  /// The point in the original source where this tag started.
  final int startPos;

  /// The point in the original source where open tag ended.
  final int endPos;

  /// The syntax that created this node.
  final TagSyntax syntax;

  /// The children of this node. Will be `null` for text nodes.
  final List<Node> children;

  final _DelimiterRun openingDelimiterRun;

  TagState(this.startPos, this.endPos, this.syntax, this.openingDelimiterRun)
      : children = <Node>[];

  /// Attempts to close this tag by matching the current text against its end
  /// pattern.
  bool tryMatch(InlineParser parser) {
    var endMatch = syntax.endPattern.matchAsPrefix(parser.source, parser.pos);
    if (endMatch == null) {
      return false;
    }

    if (!syntax.requiresDelimiterRun) {
      // Close the tag.
      close(parser, endMatch);
      return true;
    }

    // TODO: Move this logic into TagSyntax.
    var runLength = endMatch.group(0).length;
    var openingRunLength = endPos - startPos;
    var closingMatchStart = parser.pos;
    var closingMatchEnd = parser.pos + runLength - 1;
    var closingDelimiterRun =
        _DelimiterRun.tryParse(parser, closingMatchStart, closingMatchEnd);
    if (closingDelimiterRun != null && closingDelimiterRun.canClose) {
      // Emphasis rules #9 and #10:
      var oneRunOpensAndCloses =
          (openingDelimiterRun.canOpen && openingDelimiterRun.canClose) ||
              (closingDelimiterRun.canOpen && closingDelimiterRun.canClose);
      if (oneRunOpensAndCloses &&
          (openingRunLength + closingDelimiterRun.length) % 3 == 0) {
        return false;
      }
      // Close the tag.
      close(parser, endMatch);
      return true;
    } else {
      return false;
    }
  }

  /// Pops this tag off the stack, completes it, and adds it to the output.
  ///
  /// Will discard any unmatched tags that happen to be above it on the stack.
  /// If this is the last node in the stack, returns its children.
  List<Node> close(InlineParser parser, Match endMatch) {
    // If there are unclosed tags on top of this one when it's closed, that
    // means they are mismatched. Mismatched tags are treated as plain text in
    // markdown. So for each tag above this one, we write its start tag as text
    // and then adds its children to this one's children.
    var index = parser._stack.indexOf(this);

    // Remove the unmatched children.
    var unmatchedTags = parser._stack.sublist(index + 1);
    parser._stack.removeRange(index + 1, parser._stack.length);

    // Flatten them out onto this tag.
    for (var unmatched in unmatchedTags) {
      // Write the start tag as text.
      parser.writeTextRange(unmatched.startPos, unmatched.endPos);

      // Bequeath its children unto this tag.
      children.addAll(unmatched.children);
    }

    // Pop this off the stack.
    parser.writeText();
    parser._stack.removeLast();

    // If the stack is empty now, this is the special "results" node.
    if (parser._stack.isEmpty) return children;
    var endMatchIndex = parser.pos;

    // We are still parsing, so add this to its parent's children.
    if (syntax.onMatchEnd(parser, endMatch, this)) {
      parser.consume(endMatch[0].length);
    } else {
      // Didn't close correctly so revert to text.
      parser.writeTextRange(startPos, endPos);
      parser._stack.last.children.addAll(children);
      parser.pos = endMatchIndex;
      parser.advanceBy(endMatch[0].length);
    }

    return null;
  }

  String get textContent =>
      children.map((Node child) => child.textContent).join('');
}

class InlineLink {
  final String destination;
  final String title;
  int end; //not used here but app can utilize it (tomyeh)

  InlineLink(this.destination, {this.title});
}<|MERGE_RESOLUTION|>--- conflicted
+++ resolved
@@ -1189,12 +1189,8 @@
             pattern: r'!\[',
             startCharacter: $exclamation);
 
-<<<<<<< HEAD
+  @override
   Node createNode(InlineParser parser, TagState state, String destination, String title) {
-=======
-  @override
-  Node _createNode(TagState state, String destination, String title) {
->>>>>>> 2b80eabf
     var element = Element.empty('img');
     element.attributes['src'] = destination;
     element.attributes['alt'] = state?.textContent ?? '';
