// Copyright (c) 2012, the Dart project authors.  Please see the AUTHORS file
// for details. All rights reserved. Use of this source code is governed by a
// BSD-style license that can be found in the LICENSE file.

import 'package:charcode/charcode.dart';

import 'ast.dart';
import 'document.dart';
import 'emojis.dart';
import 'util.dart';

/// Maintains the internal state needed to parse inline span elements in
/// Markdown.
class InlineParser {
  static final List<InlineSyntax> _defaultSyntaxes =
      List<InlineSyntax>.unmodifiable(<InlineSyntax>[
    EmailAutolinkSyntax(),
    AutolinkSyntax(),
    LineBreakSyntax(),
    LinkSyntax(),
    ImageSyntax(),
    // Allow any punctuation to be escaped.
    EscapeSyntax(),
    // "*" surrounded by spaces is left alone.
    TextSyntax(r' \* '),
    // "_" surrounded by spaces is left alone.
    TextSyntax(r' _ '),
    // Parse "**strong**" and "*emphasis*" tags.
    TagSyntax(r'\*+', requiresDelimiterRun: true),
    // Parse "__strong__" and "_emphasis_" tags.
    TagSyntax(r'_+', requiresDelimiterRun: true),
    CodeSyntax(),
    // We will add the LinkSyntax once we know about the specific link resolver.
  ]);

  static final List<InlineSyntax> _htmlSyntaxes =
      List<InlineSyntax>.unmodifiable(<InlineSyntax>[
    // Leave already-encoded HTML entities alone. Ensures we don't turn
    // "&amp;" into "&amp;amp;"
    TextSyntax(r'&[#a-zA-Z0-9]*;'),
    // Encode "&".
    TextSyntax(r'&', sub: '&amp;'),
    // Encode "<".
    TextSyntax(r'<', sub: '&lt;'),
    // Encode ">".
    TextSyntax(r'>', sub: '&gt;'),
    // We will add the LinkSyntax once we know about the specific link resolver.
  ]);

  /// The string of Markdown being parsed.
  final String source;

  /// The Markdown document this parser is parsing.
  final Document document;

  final List<InlineSyntax> syntaxes = <InlineSyntax>[];

  /// The current read position.
  int pos = 0;

  /// Starting position of the last unconsumed text.
  int start = 0;

  final List<TagState> _stack;

  InlineParser(this.source, this.document) : _stack = <TagState>[] {
    // User specified syntaxes are the first syntaxes to be evaluated.
    syntaxes.addAll(document.inlineSyntaxes);

    var documentHasCustomInlineSyntaxes = document.inlineSyntaxes
        .any((s) => !document.extensionSet.inlineSyntaxes.contains(s));

    // This first RegExp matches plain text to accelerate parsing. It's written
    // so that it does not match any prefix of any following syntaxes. Most
    // Markdown is plain text, so it's faster to match one RegExp per 'word'
    // rather than fail to match all the following RegExps at each non-syntax
    // character position.
    if (documentHasCustomInlineSyntaxes) {
      // We should be less aggressive in blowing past "words".
      syntaxes.add(TextSyntax(r'[A-Za-z0-9]+(?=\s)'));
    } else {
      syntaxes.add(TextSyntax(r'[ \tA-Za-z0-9]*[A-Za-z0-9](?=\s)'));
    }

    syntaxes.addAll(_defaultSyntaxes);

    if (this.document.encodeHtml) {
      syntaxes.addAll(_htmlSyntaxes);
    }

    // Custom link resolvers go after the generic text syntax.
    syntaxes.insertAll(1, [
      LinkSyntax(linkResolver: document.linkResolver),
      ImageSyntax(linkResolver: document.imageLinkResolver)
    ]);
  }

  List<Node> parse() {
    // Make a fake top tag to hold the results.
    _stack.add(TagState(0, 0, null, null));

    while (!isDone) {
      // See if any of the current tags on the stack match.  This takes
      // priority over other possible matches.
      if (_stack.reversed
          .any((state) => state.syntax != null && state.tryMatch(this))) {
        continue;
      }

      // See if the current text matches any defined markdown syntax.
      if (syntaxes.any((syntax) => syntax.tryMatch(this))) continue;

      // If we got here, it's just text.
      advanceBy(1);
    }

    // Unwind any unmatched tags and get the results.
    return _stack[0].close(this, null);
  }

  int charAt(int index) => source.codeUnitAt(index);

  void writeText() {
    writeTextRange(start, pos);
    start = pos;
  }

  void writeTextRange(int start, int end) {
    if (end <= start) return;

    var text = source.substring(start, end);
    var nodes = _stack.last.children;

    // If the previous node is text too, just append.
    if (nodes.isNotEmpty && nodes.last is Text) {
      var textNode = nodes.last as Text;
      nodes[nodes.length - 1] = Text('${textNode.text}$text');
    } else {
      nodes.add(Text(text));
    }
  }

  /// Add [node] to the last [TagState] on the stack.
  void addNode(Node node) {
    _stack.last.children.add(node);
  }

  /// Push [state] onto the stack of [TagState]s.
  void openTag(TagState state) => _stack.add(state);

  bool get isDone => pos == source.length;

  void advanceBy(int length) {
    pos += length;
  }

  void consume(int length) {
    pos += length;
    start = pos;
  }
}

/// Represents one kind of Markdown tag that can be parsed.
abstract class InlineSyntax {
  final RegExp pattern;

  InlineSyntax(String pattern) : pattern = RegExp(pattern, multiLine: true);

  /// Tries to match at the parser's current position.
  ///
  /// The parser's position can be overriden with [startMatchPos].
  /// Returns whether or not the pattern successfully matched.
  bool tryMatch(InlineParser parser, [int startMatchPos]) {
    if (startMatchPos == null) startMatchPos = parser.pos;

    final startMatch = pattern.matchAsPrefix(parser.source, startMatchPos);
    if (startMatch == null) return false;

    // Write any existing plain text up to this point.
    parser.writeText();

    if (onMatch(parser, startMatch)) parser.consume(startMatch[0].length);
    return true;
  }

  /// Processes [match], adding nodes to [parser] and possibly advancing
  /// [parser].
  ///
  /// Returns whether the caller should advance [parser] by `match[0].length`.
  bool onMatch(InlineParser parser, Match match);
}

/// Represents a hard line break.
class LineBreakSyntax extends InlineSyntax {
  LineBreakSyntax() : super(r'(?:\\|  +)\n');

  /// Create a void <br> element.
  bool onMatch(InlineParser parser, Match match) {
    parser.addNode(Element.empty('br'));
    return true;
  }
}

/// Matches stuff that should just be passed through as straight text.
class TextSyntax extends InlineSyntax {
  final String substitute;

  TextSyntax(String pattern, {String sub})
      : substitute = sub,
        super(pattern);

  /// Adds a [Text] node to [parser] and returns `true` if there is a
  /// [substitute], as long as the preceding character (if any) is not a `/`.
  ///
  /// Otherwise, the parser is advanced by the length of [match] and `false` is
  /// returned.
  bool onMatch(InlineParser parser, Match match) {
    if (substitute == null ||
        (match.start > 0 &&
            match.input.substring(match.start - 1, match.start) == '/')) {
      // Just use the original matched text.
      parser.advanceBy(match[0].length);
      return false;
    }

    // Insert the substitution.
    parser.addNode(Text(substitute));
    return true;
  }
}

/// Escape punctuation preceded by a backslash.
class EscapeSyntax extends InlineSyntax {
  EscapeSyntax() : super(r'''\\[!"#$%&'()*+,\-./:;<=>?@\[\\\]^_`{|}~]''');

  bool onMatch(InlineParser parser, Match match) {
    final char = match[0].codeUnitAt(1);
    // Insert the substitution. Why these three charactes are replaced with
    // their equivalent HTML entity referenced appears to be missing from the
    // CommonMark spec, but is very present in all of the examples.
    // https://talk.commonmark.org/t/entity-ification-of-quotes-and-brackets-missing-from-spec/3207
    if (char == $double_quote) {
      parser.addNode(Text('&quot;'));
    } else if (char == $lt) {
      parser.addNode(Text('&lt;'));
    } else if (char == $gt) {
      parser.addNode(Text('&gt;'));
    } else {
      parser.addNode(Text(match[0][1]));
    }
    return true;
  }
}

/// Leave inline HTML tags alone, from
/// [CommonMark 0.28](http://spec.commonmark.org/0.28/#raw-html).
///
/// This is not actually a good definition (nor CommonMark's) of an HTML tag,
/// but it is fast. It will leave text like `<a href='hi">` alone, which is
/// incorrect.
///
/// TODO(srawlins): improve accuracy while ensuring performance, once
/// Markdown benchmarking is more mature.
class InlineHtmlSyntax extends TextSyntax {
  InlineHtmlSyntax() : super(r'<[/!?]?[A-Za-z][A-Za-z0-9-]*(?:\s[^>]*)?>');
}

/// Matches autolinks like `<foo@bar.example.com>`.
///
/// See <http://spec.commonmark.org/0.28/#email-address>.
class EmailAutolinkSyntax extends InlineSyntax {
  static final _email =
      r'''[a-zA-Z0-9.!#$%&'*+/=?^_`{|}~-]+@[a-zA-Z0-9](?:[a-zA-Z0-9-]{0,61}'''
      r'''[a-zA-Z0-9])?(?:\.[a-zA-Z0-9](?:[a-zA-Z0-9-]{0,61}[a-zA-Z0-9])?)*''';

  EmailAutolinkSyntax() : super('<($_email)>');

  bool onMatch(InlineParser parser, Match match) {
    var url = match[1];
    var anchor = Element.text('a', escapeHtml(url));
    anchor.attributes['href'] = Uri.encodeFull('mailto:$url');
    parser.addNode(anchor);

    return true;
  }
}

/// Matches autolinks like `<http://foo.com>`.
class AutolinkSyntax extends InlineSyntax {
  AutolinkSyntax() : super(r'<(([a-zA-Z][a-zA-Z\-\+\.]+):(?://)?[^\s>]*)>');

  bool onMatch(InlineParser parser, Match match) {
    var url = match[1];
    var anchor = Element.text('a', escapeHtml(url));
    anchor.attributes['href'] = Uri.encodeFull(url);
    parser.addNode(anchor);

    return true;
  }
}

/// Matches autolinks like `http://foo.com`.
class AutolinkExtensionSyntax extends InlineSyntax {
  /// Broken up parts of the autolink regex for reusability and readability

  // Autolinks can only come at the beginning of a line, after whitespace, or
  // any of the delimiting characters *, _, ~, and (.
  static const start = r'(?:^|[\s*_~(>])';
  // An extended url autolink will be recognized when one of the schemes
  // http://, https://, or ftp://, followed by a valid domain
  static const scheme = r'(?:(?:https?|ftp):\/\/|www\.)';
  // A valid domain consists of alphanumeric characters, underscores (_),
  // hyphens (-) and periods (.). There must be at least one period, and no
  // underscores may be present in the last two segments of the domain.
  static const domainPart = r'\w\-';
  static const domain = '[$domainPart][$domainPart.]+';
  // A valid domain consists of alphanumeric characters, underscores (_),
  // hyphens (-) and periods (.).
  static const path = r'[^\s<]*';
  // Trailing punctuation (specifically, ?, !, ., ,, :, *, _, and ~) will not
  // be considered part of the autolink
  static const truncatingPunctuationPositive = r'[?!.,:*_~]';

  static final regExpTrailingPunc =
      RegExp('$truncatingPunctuationPositive*' + r'$');
  static final regExpEndsWithColon = RegExp(r'\&[a-zA-Z0-9]+;$');
  static final regExpWhiteSpace = RegExp(r'\s');

  AutolinkExtensionSyntax() : super('$start(($scheme)($domain)($path))');

  @override
  bool tryMatch(InlineParser parser, [int startMatchPos]) {
    return super.tryMatch(parser, parser.pos > 0 ? parser.pos - 1 : 0);
  }

  @override
  bool onMatch(InlineParser parser, Match match) {
    var url = match[1];
    var href = url;
    var matchLength = url.length;

    if (url[0] == '>' || url.startsWith(regExpWhiteSpace)) {
      url = url.substring(1, url.length - 1);
      href = href.substring(1, href.length - 1);
      parser.pos++;
      matchLength--;
    }

    // Prevent accidental standard autolink matches
    if (url.endsWith('>') && parser.source[parser.pos - 1] == '<') {
      return false;
    }

    // When an autolink ends in ), we scan the entire autolink for the total
    // number of parentheses. If there is a greater number of closing
    // parentheses than opening ones, we don’t consider the last character
    // part of the autolink, in order to facilitate including an autolink
    // inside a parenthesis:
    // https://github.github.com/gfm/#example-600
    if (url.endsWith(')')) {
      final opening = _countChars(url, '(');
      final closing = _countChars(url, ')');

      if (closing > opening) {
        url = url.substring(0, url.length - 1);
        href = href.substring(0, href.length - 1);
        matchLength--;
      }
    }

    // Trailing punctuation (specifically, ?, !, ., ,, :, *, _, and ~) will
    // not be considered part of the autolink, though they may be included
    // in the interior of the link:
    // https://github.github.com/gfm/#example-599
    final trailingPunc = regExpTrailingPunc.firstMatch(url);
    if (trailingPunc != null) {
      url = url.substring(0, url.length - trailingPunc[0].length);
      href = href.substring(0, href.length - trailingPunc[0].length);
      matchLength -= trailingPunc[0].length;
    }

    // If an autolink ends in a semicolon (;), we check to see if it appears
    // to resemble an
    // [entity reference](https://github.github.com/gfm/#entity-references);
    // if the preceding text is & followed by one or more alphanumeric
    // characters. If so, it is excluded from the autolink:
    // https://github.github.com/gfm/#example-602
    if (url.endsWith(';')) {
      final entityRef = regExpEndsWithColon.firstMatch(url);
      if (entityRef != null) {
        // Strip out HTML entity reference
        url = url.substring(0, url.length - entityRef[0].length);
        href = href.substring(0, href.length - entityRef[0].length);
        matchLength -= entityRef[0].length;
      }
    }

    // The scheme http will be inserted automatically
    if (!href.startsWith('http://') &&
        !href.startsWith('https://') &&
        !href.startsWith('ftp://')) {
      href = 'http://$href';
    }

    final anchor = Element.text('a', escapeHtml(url));
    anchor.attributes['href'] = Uri.encodeFull(href);
    parser.addNode(anchor);

    parser.consume(matchLength);
    return false;
  }

  int _countChars(String input, String char) {
    var count = 0;

    for (var i = 0; i < input.length; i++) {
      if (input[i] == char) count++;
    }

    return count;
  }
}

class _DelimiterRun {
  static final String punctuation = r'''!"#$%&'()*+,-./:;<=>?@[\]^_`{|}~''';
  // TODO(srawlins): Unicode whitespace
  static final String whitespace = ' \t\r\n';

  final int char;
  final int length;
  final bool isLeftFlanking;
  final bool isRightFlanking;
  final bool isPrecededByPunctuation;
  final bool isFollowedByPunctuation;

  _DelimiterRun._(
      {this.char,
      this.length,
      this.isLeftFlanking,
      this.isRightFlanking,
      this.isPrecededByPunctuation,
      this.isFollowedByPunctuation});

  static _DelimiterRun tryParse(InlineParser parser, int runStart, int runEnd) {
    bool leftFlanking,
        rightFlanking,
        precededByPunctuation,
        followedByPunctuation;
    String preceding, following;
    if (runStart == 0) {
      rightFlanking = false;
      preceding = '\n';
    } else {
      preceding = parser.source.substring(runStart - 1, runStart);
    }
    precededByPunctuation = punctuation.contains(preceding);

    if (runEnd == parser.source.length - 1) {
      leftFlanking = false;
      following = '\n';
    } else {
      following = parser.source.substring(runEnd + 1, runEnd + 2);
    }
    followedByPunctuation = punctuation.contains(following);

    // http://spec.commonmark.org/0.28/#left-flanking-delimiter-run
    if (whitespace.contains(following)) {
      leftFlanking = false;
    } else {
      leftFlanking = !followedByPunctuation ||
          whitespace.contains(preceding) ||
          precededByPunctuation;
    }

    // http://spec.commonmark.org/0.28/#right-flanking-delimiter-run
    if (whitespace.contains(preceding)) {
      rightFlanking = false;
    } else {
      rightFlanking = !precededByPunctuation ||
          whitespace.contains(following) ||
          followedByPunctuation;
    }

    if (!leftFlanking && !rightFlanking) {
      // Could not parse a delimiter run.
      return null;
    }

    return _DelimiterRun._(
        char: parser.charAt(runStart),
        length: runEnd - runStart + 1,
        isLeftFlanking: leftFlanking,
        isRightFlanking: rightFlanking,
        isPrecededByPunctuation: precededByPunctuation,
        isFollowedByPunctuation: followedByPunctuation);
  }

  String toString() =>
      '<char: $char, length: $length, isLeftFlanking: $isLeftFlanking, '
      'isRightFlanking: $isRightFlanking>';

  // Whether a delimiter in this run can open emphasis or strong emphasis.
  bool get canOpen =>
      isLeftFlanking &&
      (char == $asterisk || !isRightFlanking || isPrecededByPunctuation);

  // Whether a delimiter in this run can close emphasis or strong emphasis.
  bool get canClose =>
      isRightFlanking &&
      (char == $asterisk || !isLeftFlanking || isFollowedByPunctuation);
}

/// Matches syntax that has a pair of tags and becomes an element, like `*` for
/// `<em>`. Allows nested tags.
class TagSyntax extends InlineSyntax {
  final RegExp endPattern;

  /// Whether this is parsed according to the same nesting rules as [emphasis
  /// delimiters][].
  ///
  /// [emphasis delimiters]: http://spec.commonmark.org/0.28/#can-open-emphasis
  final bool requiresDelimiterRun;

  TagSyntax(String pattern, {String end, this.requiresDelimiterRun = false})
      : endPattern = RegExp((end != null) ? end : pattern, multiLine: true),
        super(pattern);

  bool onMatch(InlineParser parser, Match match) {
    var runLength = match.group(0).length;
    var matchStart = parser.pos;
    var matchEnd = parser.pos + runLength - 1;
    if (!requiresDelimiterRun) {
      parser.openTag(TagState(parser.pos, matchEnd + 1, this, null));
      return true;
    }

    var delimiterRun = _DelimiterRun.tryParse(parser, matchStart, matchEnd);
    if (delimiterRun != null && delimiterRun.canOpen) {
      parser.openTag(TagState(parser.pos, matchEnd + 1, this, delimiterRun));
      return true;
    } else {
      parser.advanceBy(runLength);
      return false;
    }
  }

  bool onMatchEnd(InlineParser parser, Match match, TagState state) {
    var runLength = match.group(0).length;
    var matchStart = parser.pos;
    var matchEnd = parser.pos + runLength - 1;
    var openingRunLength = state.endPos - state.startPos;
    var delimiterRun = _DelimiterRun.tryParse(parser, matchStart, matchEnd);

    if (openingRunLength == 1 && runLength == 1) {
      parser.addNode(Element('em', state.children));
    } else if (openingRunLength == 1 && runLength > 1) {
      parser.addNode(Element('em', state.children));
      parser.pos = parser.pos - (runLength - 1);
      parser.start = parser.pos;
    } else if (openingRunLength > 1 && runLength == 1) {
      parser.openTag(
          TagState(state.startPos, state.endPos - 1, this, delimiterRun));
      parser.addNode(Element('em', state.children));
    } else if (openingRunLength == 2 && runLength == 2) {
      parser.addNode(Element('strong', state.children));
    } else if (openingRunLength == 2 && runLength > 2) {
      parser.addNode(Element('strong', state.children));
      parser.pos = parser.pos - (runLength - 2);
      parser.start = parser.pos;
    } else if (openingRunLength > 2 && runLength == 2) {
      parser.openTag(
          TagState(state.startPos, state.endPos - 2, this, delimiterRun));
      parser.addNode(Element('strong', state.children));
    } else if (openingRunLength > 2 && runLength > 2) {
      parser.openTag(
          TagState(state.startPos, state.endPos - 2, this, delimiterRun));
      parser.addNode(Element('strong', state.children));
      parser.pos = parser.pos - (runLength - 2);
      parser.start = parser.pos;
    }

    return true;
  }
}

/// Matches strikethrough syntax according to the GFM spec.
class StrikethroughSyntax extends TagSyntax {
  StrikethroughSyntax() : super('~+', requiresDelimiterRun: true);

  @override
  bool onMatchEnd(InlineParser parser, Match match, TagState state) {
    var runLength = match.group(0).length;
    var matchStart = parser.pos;
    var matchEnd = parser.pos + runLength - 1;
    var delimiterRun = _DelimiterRun.tryParse(parser, matchStart, matchEnd);
    if (!delimiterRun.isRightFlanking) {
      return false;
    }

    parser.addNode(Element('del', state.children));
    return true;
  }
}

/// Matches links like `[blah][label]` and `[blah](url)`.
class LinkSyntax extends TagSyntax {
  static final _entirelyWhitespacePattern = RegExp(r'^\s*$');

  final Resolver linkResolver;

  LinkSyntax({Resolver linkResolver, String pattern = r'\['})
      : this.linkResolver = (linkResolver ?? (String _, [String __]) => null),
        super(pattern, end: r'\]');

  // The pending [TagState]s, all together, are "active" or "inactive" based on
  // whether a link element has just been parsed.
  //
  // Links cannot be nested, so we must "deactivate" any pending ones. For
  // example, take the following text:
  //
  //     Text [link and [more](links)](links).
  //
  // Once we have parsed `Text [`, there is one (pending) link in the state
  // stack.  It is, by default, active. Once we parse the next possible link,
  // `[more](links)`, as a real link, we must deactive the pending links (just
  // the one, in this case).
  var _pendingStatesAreActive = true;

  bool onMatch(InlineParser parser, Match match) {
    var matched = super.onMatch(parser, match);
    if (!matched) return false;

    _pendingStatesAreActive = true;

    return true;
  }

  bool onMatchEnd(InlineParser parser, Match match, TagState state) {
    if (!_pendingStatesAreActive) return false;

    var text = parser.source.substring(state.endPos, parser.pos);
    // The current character is the `]` that closed the link text. Examine the
    // next character, to determine what type of link we might have (a '('
    // means a possible inline link; otherwise a possible reference link).
    if (parser.pos + 1 >= parser.source.length) {
      // In this case, the Markdown document may have ended with a shortcut
      // reference link.

      return _tryAddReferenceLink(parser, state, text);
    }
    // Peek at the next character; don't advance, so as to avoid later stepping
    // backward.
    var char = parser.charAt(parser.pos + 1);

    if (char == $lparen) {
      // Maybe an inline link, like `[text](destination)`.
      parser.advanceBy(1);
      var leftParenIndex = parser.pos;
      var inlineLink = _parseInlineLink(parser);
      if (inlineLink != null) {
        return _tryAddInlineLink(parser, state, inlineLink);
      }
      // Reset the parser position.
      parser.pos = leftParenIndex;

      // At this point, we've matched `[...](`, but that `(` did not pan out to
      // be an inline link. We must now check if `[...]` is simply a shortcut
      // reference link.
      parser.advanceBy(-1);
      return _tryAddReferenceLink(parser, state, text);
    }

    if (char == $lbracket) {
      parser.advanceBy(1);
      // At this point, we've matched `[...][`. Maybe a *full* reference link,
      // like `[foo][bar]` or a *collapsed* reference link, like `[foo][]`.
      if (parser.pos + 1 < parser.source.length &&
          parser.charAt(parser.pos + 1) == $rbracket) {
        // That opening `[` is not actually part of the link. Maybe a
        // *shortcut* reference link (followed by a `[`).
        parser.advanceBy(1);
        return _tryAddReferenceLink(parser, state, text);
      }
      var label = _parseReferenceLinkLabel(parser);
      if (label != null) return _tryAddReferenceLink(parser, state, label);
      return false;
    }

    // The link text (inside `[...]`) was not followed with a opening `(` nor
    // an opening `[`. Perhaps just a simple shortcut reference link (`[...]`).

    return _tryAddReferenceLink(parser, state, text);
  }

  /// Resolve a possible reference link.
  ///
  /// Uses [linkReferences], [linkResolver], and [_createNode] to try to
  /// resolve [label] and [state] into a [Node]. If [label] is defined in
  /// [linkReferences] or can be resolved by [linkResolver], returns a [Node]
  /// that links to the resolved URL.
  ///
  /// Otherwise, returns `null`.
  ///
  /// [label] does not need to be normalized.
  Node _resolveReferenceLink(
      String label, TagState state, Map<String, LinkReference> linkReferences) {
    var normalizedLabel = label.toLowerCase();
    var linkReference = linkReferences[normalizedLabel];
    if (linkReference != null) {
      return _createNode(state, linkReference.destination, linkReference.title);
    } else {
      // This link has no reference definition. But we allow users of the
      // library to specify a custom resolver function ([linkResolver]) that
      // may choose to handle this. Otherwise, it's just treated as plain
      // text.

      // Normally, label text does not get parsed as inline Markdown. However,
      // for the benefit of the link resolver, we need to at least escape
      // brackets, so that, e.g. a link resolver can receive `[\[\]]` as `[]`.
      return linkResolver(label
          .replaceAll(r'\\', r'\')
          .replaceAll(r'\[', '[')
          .replaceAll(r'\]', ']'));
    }
  }

  /// Create the node represented by a Markdown link.
  Node _createNode(TagState state, String destination, String title) {
    var element = Element('a', state.children);
    element.attributes['href'] = escapeAttribute(destination);
    if (title != null && title.isNotEmpty) {
      element.attributes['title'] = escapeAttribute(title);
    }
    return element;
  }

  // Add a reference link node to [parser]'s AST.
  //
  // Returns whether the link was added successfully.
  bool _tryAddReferenceLink(InlineParser parser, TagState state, String label) {
    var element =
        _resolveReferenceLink(label, state, parser.document.linkReferences);
    if (element == null) {
      return false;
    }
    parser.addNode(element);
    parser.start = parser.pos;
    _pendingStatesAreActive = false;
    return true;
  }

  // Add an inline link node to [parser]'s AST.
  //
  // Returns whether the link was added successfully.
  bool _tryAddInlineLink(InlineParser parser, TagState state, InlineLink link) {
    var element = _createNode(state, link.destination, link.title);
    if (element == null) return false;
    parser.addNode(element);
    parser.start = parser.pos;
    _pendingStatesAreActive = false;
    return true;
  }

  /// Parse a reference link label at the current position.
  ///
  /// Specifically, [parser.pos] is expected to be pointing at the `[` which
  /// opens the link label.
  ///
  /// Returns the label if it could be parsed, or `null` if not.
  String _parseReferenceLinkLabel(InlineParser parser) {
    // Walk past the opening `[`.
    parser.advanceBy(1);
    if (parser.isDone) return null;

    var buffer = StringBuffer();
    while (true) {
      var char = parser.charAt(parser.pos);
      if (char == $backslash) {
        parser.advanceBy(1);
        var next = parser.charAt(parser.pos);
        if (next != $backslash && next != $rbracket) {
          buffer.writeCharCode(char);
        }
        buffer.writeCharCode(next);
      } else if (char == $rbracket) {
        break;
      } else {
        buffer.writeCharCode(char);
      }
      parser.advanceBy(1);
      if (parser.isDone) return null;
      // TODO(srawlins): only check 999 characters, for performance reasons?
    }

    var label = buffer.toString();

    // A link label must contain at least one non-whitespace character.
    if (_entirelyWhitespacePattern.hasMatch(label)) return null;

    return label;
  }

  /// Parse an inline [InlineLink] at the current position.
  ///
  /// At this point, we have parsed a link's (or image's) opening `[`, and then
  /// a matching closing `]`, and [parser.pos] is pointing at an opening `(`.
  /// This method will then attempt to parse a link destination wrapped in `<>`,
  /// such as `(<http://url>)`, or a bare link destination, such as
  /// `(http://url)`, or a link destination with a title, such as
  /// `(http://url "title")`.
  ///
  /// Returns the [InlineLink] if one was parsed, or `null` if not.
  InlineLink _parseInlineLink(InlineParser parser) {
    // Start walking to the character just after the opening `(`.
    parser.advanceBy(1);

    _moveThroughWhitespace(parser);
    if (parser.isDone) return null; // EOF. Not a link.

    if (parser.charAt(parser.pos) == $lt) {
      // Maybe a `<...>`-enclosed link destination.
      return _parseInlineBracketedLink(parser);
    } else {
      return _parseInlineBareDestinationLink(parser);
    }
  }

  /// Parse an inline link with a bracketed destination (a destination wrapped
  /// in `<...>`). The current position of the parser must be the first
  /// character of the destination.
  InlineLink _parseInlineBracketedLink(InlineParser parser) {
    parser.advanceBy(1);

    var buffer = StringBuffer();
    while (true) {
      var char = parser.charAt(parser.pos);
      if (char == $backslash) {
        parser.advanceBy(1);
        var next = parser.charAt(parser.pos);
        if (char == $space || char == $lf || char == $cr || char == $ff) {
          // Not a link (no whitespace allowed within `<...>`).
          return null;
        }
        // TODO: Follow the backslash spec better here.
        // http://spec.commonmark.org/0.28/#backslash-escapes
        if (next != $backslash && next != $gt) {
          buffer.writeCharCode(char);
        }
        buffer.writeCharCode(next);
      } else if (char == $space || char == $lf || char == $cr || char == $ff) {
        // Not a link (no whitespace allowed within `<...>`).
        return null;
      } else if (char == $gt) {
        break;
      } else {
        buffer.writeCharCode(char);
      }
      parser.advanceBy(1);
      if (parser.isDone) return null;
    }
    var destination = buffer.toString();

    parser.advanceBy(1);
    var char = parser.charAt(parser.pos);
    if (char == $space || char == $lf || char == $cr || char == $ff) {
      var title = _parseTitle(parser);
      if (title == null && parser.charAt(parser.pos) != $rparen) {
        // This looked like an inline link, until we found this $space
        // followed by mystery characters; no longer a link.
        return null;
      }
      return InlineLink(destination, title: title);
    } else if (char == $rparen) {
      return InlineLink(destination);
    } else {
      // We parsed something like `[foo](<url>X`. Not a link.
      return null;
    }
  }

  /// Parse an inline link with a "bare" destination (a destination _not_
  /// wrapped in `<...>`). The current position of the parser must be the first
  /// character of the destination.
  InlineLink _parseInlineBareDestinationLink(InlineParser parser) {
    // According to
    // [CommonMark](http://spec.commonmark.org/0.28/#link-destination):
    //
    // > A link destination consists of [...] a nonempty sequence of
    // > characters [...], and includes parentheses only if (a) they are
    // > backslash-escaped or (b) they are part of a balanced pair of
    // > unescaped parentheses.
    //
    // We need to count the open parens. We start with 1 for the paren that
    // opened the destination.
    var parenCount = 1;
    var buffer = StringBuffer();

    while (true) {
      var char = parser.charAt(parser.pos);
      switch (char) {
        case $backslash:
          parser.advanceBy(1);
          if (parser.isDone) return null; // EOF. Not a link.
          var next = parser.charAt(parser.pos);
          // Parentheses may be escaped.
          //
          // http://spec.commonmark.org/0.28/#example-467
          if (next != $backslash && next != $lparen && next != $rparen) {
            buffer.writeCharCode(char);
          }
          buffer.writeCharCode(next);
          break;

        case $space:
        case $lf:
        case $cr:
        case $ff:
          var destination = buffer.toString();
          var title = _parseTitle(parser);
<<<<<<< HEAD
          if (title == null && (parser.isDone || parser.charAt(parser.pos) != $rparen)) {
=======
          if (title == null &&
              (parser.isDone || parser.charAt(parser.pos) != $rparen)) {
>>>>>>> c585ef34
            // This looked like an inline link, until we found this $space
            // followed by mystery characters; no longer a link.
            return null;
          }
          // [_parseTitle] made sure the title was follwed by a closing `)`
          // (but it's up to the code here to examine the balance of
          // parentheses).
          parenCount--;
          if (parenCount == 0) {
            return InlineLink(destination, title: title);
          }
          break;

        case $lparen:
          parenCount++;
          buffer.writeCharCode(char);
          break;

        case $rparen:
          parenCount--;
          if (parenCount == 0) {
            var destination = buffer.toString();
            return InlineLink(destination);
          }
          buffer.writeCharCode(char);
          break;

        default:
          buffer.writeCharCode(char);
      }
      parser.advanceBy(1);
      if (parser.isDone) return null; // EOF. Not a link.
    }
  }

  // Walk the parser forward through any whitespace.
  void _moveThroughWhitespace(InlineParser parser) {
    while (!parser.isDone) {
      var char = parser.charAt(parser.pos);
      if (char != $space &&
          char != $tab &&
          char != $lf &&
          char != $vt &&
          char != $cr &&
          char != $ff) {
        return;
      }
      parser.advanceBy(1);
    }
  }

  // Parse a link title in [parser] at it's current position. The parser's
  // current position should be a whitespace character that followed a link
  // destination.
  String _parseTitle(InlineParser parser) {
    _moveThroughWhitespace(parser);
    if (parser.isDone) return null;

    // The whitespace should be followed by a title delimiter.
    var delimiter = parser.charAt(parser.pos);
    if (delimiter != $apostrophe &&
        delimiter != $quote &&
        delimiter != $lparen) {
      return null;
    }

    var closeDelimiter = delimiter == $lparen ? $rparen : delimiter;
    parser.advanceBy(1);

    // Now we look for an un-escaped closing delimiter.
    var buffer = StringBuffer();
    while (true) {
      var char = parser.charAt(parser.pos);
      if (char == $backslash) {
        parser.advanceBy(1);
        var next = parser.charAt(parser.pos);
        if (next != $backslash && next != closeDelimiter) {
          buffer.writeCharCode(char);
        }
        buffer.writeCharCode(next);
      } else if (char == closeDelimiter) {
        break;
      } else {
        buffer.writeCharCode(char);
      }
      parser.advanceBy(1);
      if (parser.isDone) return null;
    }
    var title = buffer.toString();

    // Advance past the closing delimiter.
    parser.advanceBy(1);
    if (parser.isDone) return null;
    _moveThroughWhitespace(parser);
    if (parser.isDone) return null;
    if (parser.charAt(parser.pos) != $rparen) return null;
    return title;
  }
}

/// Matches images like `![alternate text](url "optional title")` and
/// `![alternate text][label]`.
class ImageSyntax extends LinkSyntax {
  ImageSyntax({Resolver linkResolver})
      : super(linkResolver: linkResolver, pattern: r'!\[');

  Node _createNode(TagState state, String destination, String title) {
    var element = Element.empty('img');
    element.attributes['src'] = escapeHtml(destination);
    element.attributes['alt'] = state?.textContent ?? '';
    if (title != null && title.isNotEmpty) {
      element.attributes['title'] =
          escapeAttribute(title.replaceAll('&', '&amp;'));
    }
    return element;
  }

  // Add an image node to [parser]'s AST.
  //
  // If [label] is present, the potential image is treated as a reference image.
  // Otherwise, it is treated as an inline image.
  //
  // Returns whether the image was added successfully.
  bool _tryAddReferenceLink(InlineParser parser, TagState state, String label) {
    var element =
        _resolveReferenceLink(label, state, parser.document.linkReferences);
    if (element == null) {
      return false;
    }
    parser.addNode(element);
    parser.start = parser.pos;
    return true;
  }
}

/// Matches backtick-enclosed inline code blocks.
class CodeSyntax extends InlineSyntax {
  // This pattern matches:
  //
  // * a string of backticks (not followed by any more), followed by
  // * a non-greedy string of anything, including newlines, ending with anything
  //   except a backtick, followed by
  // * a string of backticks the same length as the first, not followed by any
  //   more.
  //
  // This conforms to the delimiters of inline code, both in Markdown.pl, and
  // CommonMark.
  static final String _pattern = r'(`+(?!`))((?:.|\n)*?[^`])\1(?!`)';

  CodeSyntax() : super(_pattern);

  bool tryMatch(InlineParser parser, [int startMatchPos]) {
    if (parser.pos > 0 && parser.charAt(parser.pos - 1) == $backquote) {
      // Not really a match! We can't just sneak past one backtick to try the
      // next character. An example of this situation would be:
      //
      //     before ``` and `` after.
      //             ^--parser.pos
      return false;
    }

    var match = pattern.matchAsPrefix(parser.source, parser.pos);
    if (match == null) {
      return false;
    }
    parser.writeText();
    if (onMatch(parser, match)) parser.consume(match[0].length);
    return true;
  }

  bool onMatch(InlineParser parser, Match match) {
    var code = match[2].trim().replaceAll('\n', ' ');
    if (parser.document.encodeHtml) code = escapeHtml(code);
    parser.addNode(Element.text('code', code));

    return true;
  }
}

/// Matches GitHub Markdown emoji syntax like `:smile:`.
///
/// There is no formal specification of GitHub's support for this colon-based
/// emoji support, so this syntax is based on the results of Markdown-enabled
/// text fields at github.com.
class EmojiSyntax extends InlineSyntax {
  // Emoji "aliases" are mostly limited to lower-case letters, numbers, and
  // underscores, but GitHub also supports `:+1:` and `:-1:`.
  EmojiSyntax() : super(':([a-z0-9_+-]+):');

  bool onMatch(InlineParser parser, Match match) {
    var alias = match[1];
    var emoji = emojis[alias];
    if (emoji == null) {
      parser.advanceBy(1);
      return false;
    }
    parser.addNode(Text(emoji));

    return true;
  }
}

/// Keeps track of a currently open tag while it is being parsed.
///
/// The parser maintains a stack of these so it can handle nested tags.
class TagState {
  /// The point in the original source where this tag started.
  final int startPos;

  /// The point in the original source where open tag ended.
  final int endPos;

  /// The syntax that created this node.
  final TagSyntax syntax;

  /// The children of this node. Will be `null` for text nodes.
  final List<Node> children;

  final _DelimiterRun openingDelimiterRun;

  TagState(this.startPos, this.endPos, this.syntax, this.openingDelimiterRun)
      : children = <Node>[];

  /// Attempts to close this tag by matching the current text against its end
  /// pattern.
  bool tryMatch(InlineParser parser) {
    var endMatch = syntax.endPattern.matchAsPrefix(parser.source, parser.pos);
    if (endMatch == null) {
      return false;
    }

    if (!syntax.requiresDelimiterRun) {
      // Close the tag.
      close(parser, endMatch);
      return true;
    }

    // TODO: Move this logic into TagSyntax.
    var runLength = endMatch.group(0).length;
    var openingRunLength = endPos - startPos;
    var closingMatchStart = parser.pos;
    var closingMatchEnd = parser.pos + runLength - 1;
    var closingDelimiterRun =
        _DelimiterRun.tryParse(parser, closingMatchStart, closingMatchEnd);
    if (closingDelimiterRun != null && closingDelimiterRun.canClose) {
      // Emphasis rules #9 and #10:
      var oneRunOpensAndCloses =
          (openingDelimiterRun.canOpen && openingDelimiterRun.canClose) ||
              (closingDelimiterRun.canOpen && closingDelimiterRun.canClose);
      if (oneRunOpensAndCloses &&
          (openingRunLength + closingDelimiterRun.length) % 3 == 0) {
        return false;
      }
      // Close the tag.
      close(parser, endMatch);
      return true;
    } else {
      return false;
    }
  }

  /// Pops this tag off the stack, completes it, and adds it to the output.
  ///
  /// Will discard any unmatched tags that happen to be above it on the stack.
  /// If this is the last node in the stack, returns its children.
  List<Node> close(InlineParser parser, Match endMatch) {
    // If there are unclosed tags on top of this one when it's closed, that
    // means they are mismatched. Mismatched tags are treated as plain text in
    // markdown. So for each tag above this one, we write its start tag as text
    // and then adds its children to this one's children.
    var index = parser._stack.indexOf(this);

    // Remove the unmatched children.
    var unmatchedTags = parser._stack.sublist(index + 1);
    parser._stack.removeRange(index + 1, parser._stack.length);

    // Flatten them out onto this tag.
    for (var unmatched in unmatchedTags) {
      // Write the start tag as text.
      parser.writeTextRange(unmatched.startPos, unmatched.endPos);

      // Bequeath its children unto this tag.
      children.addAll(unmatched.children);
    }

    // Pop this off the stack.
    parser.writeText();
    parser._stack.removeLast();

    // If the stack is empty now, this is the special "results" node.
    if (parser._stack.isEmpty) return children;
    var endMatchIndex = parser.pos;

    // We are still parsing, so add this to its parent's children.
    if (syntax.onMatchEnd(parser, endMatch, this)) {
      parser.consume(endMatch[0].length);
    } else {
      // Didn't close correctly so revert to text.
      parser.writeTextRange(startPos, endPos);
      parser._stack.last.children.addAll(children);
      parser.pos = endMatchIndex;
      parser.advanceBy(endMatch[0].length);
    }

    return null;
  }

  String get textContent =>
      children.map((Node child) => child.textContent).join('');
}

class InlineLink {
  final String destination;
  final String title;

  InlineLink(this.destination, {this.title});
}<|MERGE_RESOLUTION|>--- conflicted
+++ resolved
@@ -917,12 +917,8 @@
         case $ff:
           var destination = buffer.toString();
           var title = _parseTitle(parser);
-<<<<<<< HEAD
-          if (title == null && (parser.isDone || parser.charAt(parser.pos) != $rparen)) {
-=======
           if (title == null &&
               (parser.isDone || parser.charAt(parser.pos) != $rparen)) {
->>>>>>> c585ef34
             // This looked like an inline link, until we found this $space
             // followed by mystery characters; no longer a link.
             return null;
