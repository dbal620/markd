--- conflicted
+++ resolved
@@ -17,19 +17,14 @@
   final Resolver linkResolver;
   final Resolver imageLinkResolver;
   final bool encodeHtml, checkable;
-<<<<<<< HEAD
   /// Whether to disable the generation of nested lists for empty content,
   /// such as `* * A`.
   /// If false (default), `<ul><li><ul><li>A</li></ul></li></ul>`
   /// will be generated.
   /// If true, `<ul><li>* A</li> wll be generated instead.
   final bool emptyListDisabled;
-  final _blockSyntaxes = Set<BlockSyntax>();
-  final _inlineSyntaxes = Set<InlineSyntax>();
-=======
   final _blockSyntaxes = <BlockSyntax>{};
   final _inlineSyntaxes = <InlineSyntax>{};
->>>>>>> 2b80eabf
 
   Iterable<BlockSyntax> get blockSyntaxes => _blockSyntaxes;
 
@@ -51,18 +46,12 @@
     _InlineParserBuilder inlineParserBuilder = _newInlineParser,
     this.options,
     this.encodeHtml = true,
-<<<<<<< HEAD
     this.checkable = false,
     this.emptyListDisabled = false
-  }) : this.extensionSet = extensionSet ?? ExtensionSet.commonMark,
+  }) : extensionSet = extensionSet ?? ExtensionSet.commonMark,
       _blockParserBuilder = blockParserBuilder,
       _inlineParserBuilder = inlineParserBuilder {
-    this._blockSyntaxes
-=======
-    this.checkable = false
-  }) : extensionSet = extensionSet ?? ExtensionSet.commonMark {
     _blockSyntaxes
->>>>>>> 2b80eabf
       ..addAll(blockSyntaxes ?? [])
       ..addAll(this.extensionSet.blockSyntaxes);
     _inlineSyntaxes
