--- conflicted
+++ resolved
@@ -1,10 +1,5 @@
-<<<<<<< HEAD
 name: markd
-version: 2.1.2
-=======
-name: markdown
-version: 2.1.4-dev
->>>>>>> 2b80eabf
+version: 2.1.3
 
 description: A fork of dart-lang's markdown
 author: Dart Team <misc@dartlang.org>
@@ -14,11 +9,7 @@
   markdown:
 
 environment:
-<<<<<<< HEAD
   sdk: '>=2.3.0 <3.0.0'
-=======
-  sdk: '>=2.2.0 <3.0.0'
->>>>>>> 2b80eabf
 
 dependencies:
   args: ^1.0.0
